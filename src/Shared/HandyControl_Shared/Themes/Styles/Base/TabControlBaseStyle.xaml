--- conflicted
+++ resolved
@@ -150,11 +150,7 @@
                             <Setter TargetName="headerPanel" Property="Grid.Row" Value="0" />
                             <Setter TargetName="contentPanel" Property="Grid.Column" Value="0" />
                             <Setter TargetName="contentPanel" Property="Grid.Row" Value="0" />
-<<<<<<< HEAD
                             <Setter TargetName="contentPanel" Property="BorderThickness" Value="0,0,1,0"/>
-=======
-                            <Setter TargetName="contentPanel" Property="BorderThickness" Value="0,0,0,1"/>
->>>>>>> fac90b31
                         </Trigger>
                     </ControlTemplate.Triggers>
                 </ControlTemplate>
