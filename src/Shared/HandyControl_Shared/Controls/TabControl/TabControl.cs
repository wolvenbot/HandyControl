﻿using System;
using System.Collections.Specialized;
using System.Windows;
using System.Windows.Controls;
using System.Windows.Controls.Primitives;
using System.Windows.Input;
using HandyControl.Data;
using HandyControl.Tools.Extension;

namespace HandyControl.Controls
{
    [TemplatePart(Name = OverflowButtonKey, Type = typeof(ContextMenuToggleButton))]
    [TemplatePart(Name = HeaderPanelKey, Type = typeof(TabPanel))]
    [TemplatePart(Name = OverflowScrollviewer, Type = typeof(ScrollViewer))]
    [TemplatePart(Name = ScrollButtonLeft, Type = typeof(Button))]
    [TemplatePart(Name = ScrollButtonRight, Type = typeof(Button))]
    public class TabControl : System.Windows.Controls.TabControl
    {
        private const string OverflowButtonKey = "PART_OverflowButton";

        private const string HeaderPanelKey = "PART_HeaderPanel";

        private const string OverflowScrollviewer = "PART_OverflowScrollviewer";

        private const string ScrollButtonLeft = "PART_ScrollButtonLeft";

        private const string ScrollButtonRight = "PART_ScrollButtonRight";

        private ContextMenuToggleButton _buttonOverflow;

        private TabPanel _headerPanel;

        private ScrollViewer _scrollviewerOverflow;

        private Button _buttonScrollLeft;

        private Button _buttonScrollRight;

        /// <summary>
        ///     是否为内部操作
        /// </summary>
        internal bool IsInternalAction;

        /// <summary>
        ///     是否启用动画
        /// </summary>
        public static readonly DependencyProperty IsEnableAnimationProperty = DependencyProperty.Register(
            "IsEnableAnimation", typeof(bool), typeof(TabControl), new PropertyMetadata(ValueBoxes.FalseBox));

        /// <summary>
        ///     是否启用动画
        /// </summary>
        public bool IsEnableAnimation
        {
            get => (bool)GetValue(IsEnableAnimationProperty);
            set => SetValue(IsEnableAnimationProperty, value);
        }

        /// <summary>
        ///     是否可以拖动
        /// </summary>
        public static readonly DependencyProperty IsDraggableProperty = DependencyProperty.Register(
            "IsDraggable", typeof(bool), typeof(TabControl), new PropertyMetadata(ValueBoxes.FalseBox));

        /// <summary>
        ///     是否可以拖动
        /// </summary>
        public bool IsDraggable
        {
            get => (bool)GetValue(IsDraggableProperty);
            set => SetValue(IsDraggableProperty, value);
        }

        /// <summary>
        ///     是否显示关闭按钮
        /// </summary>
        public static readonly DependencyProperty ShowCloseButtonProperty = DependencyProperty.Register(
            "ShowCloseButton", typeof(bool), typeof(TabControl), new PropertyMetadata(ValueBoxes.FalseBox));

        /// <summary>
        ///     是否显示关闭按钮
        /// </summary>
        public bool ShowCloseButton
        {
            get => (bool)GetValue(ShowCloseButtonProperty);
            set => SetValue(ShowCloseButtonProperty, value);
        }

        /// <summary>
        ///     是否将标签填充
        /// </summary>
        public static readonly DependencyProperty IsEnableTabFillProperty = DependencyProperty.Register(
            "IsEnableTabFill", typeof(bool), typeof(TabControl), new PropertyMetadata(ValueBoxes.FalseBox));

        /// <summary>
        ///     是否将标签填充
        /// </summary>
        public bool IsEnableTabFill
        {
            get => (bool)GetValue(IsEnableTabFillProperty);
            set => SetValue(IsEnableTabFillProperty, value);
        }

        /// <summary>
        ///     标签宽度
        /// </summary>
        public static readonly DependencyProperty TabItemWidthProperty = DependencyProperty.Register(
            "TabItemWidth", typeof(double), typeof(TabControl), new PropertyMetadata(200.0));

        /// <summary>
        ///     标签宽度
        /// </summary>
        public double TabItemWidth
        {
            get => (double)GetValue(TabItemWidthProperty);
            set => SetValue(TabItemWidthProperty, value);
        }

        /// <summary>
        ///     标签高度
        /// </summary>
        public static readonly DependencyProperty TabItemHeightProperty = DependencyProperty.Register(
            "TabItemHeight", typeof(double), typeof(TabControl), new PropertyMetadata(30.0));

        /// <summary>
        ///     标签高度
        /// </summary>
        public double TabItemHeight
        {
            get => (double)GetValue(TabItemHeightProperty);
            set => SetValue(TabItemHeightProperty, value);
        }

        /// <summary>
        ///     是否可以滚动
        /// </summary>
        public static readonly DependencyProperty IsScrollableProperty = DependencyProperty.Register(
            "IsScrollable", typeof(bool), typeof(TabControl), new PropertyMetadata(ValueBoxes.FalseBox));

        /// <summary>
        ///     是否可以滚动
        /// </summary>
        public bool IsScrollable
        {
            get => (bool) GetValue(IsScrollableProperty);
            set => SetValue(IsScrollableProperty, value);
        }

        /// <summary>
        ///     可见的标签数量
        /// </summary>
        private int _itemShowCount;

        protected override void OnItemsChanged(NotifyCollectionChangedEventArgs e)
        {
            base.OnItemsChanged(e);

            if (_headerPanel == null)
            {
                IsInternalAction = false;
                return;
            }

            if (!IsEnableTabFill)
            {
                _itemShowCount = (int)(ActualWidth / TabItemWidth);
                _buttonOverflow.Show(Items.Count > 0 && Items.Count >= _itemShowCount);
            }

            if (IsInternalAction)
            {
                IsInternalAction = false;
                return;
            }
            if (IsEnableAnimation)
            {
                _headerPanel.ClearValue(TabPanel.FluidMoveDurationProperty);
            }
            else
            {
                _headerPanel.FluidMoveDuration = new Duration(TimeSpan.FromSeconds(0));
            }
            if (e.Action == NotifyCollectionChangedAction.Add)
            {
                foreach (TabItem item in e.NewItems)
                {
                    item.Measure(new Size(double.PositiveInfinity, double.PositiveInfinity));
                    item.IsSelected = true;
                    item.TabPanel = _headerPanel;
                }
            }
            IsInternalAction = false;
        }

        public override void OnApplyTemplate()
        {
            if (_buttonOverflow != null)
            {
                if (_buttonOverflow.Menu != null)
                {
                    _buttonOverflow.Menu.Closed -= Menu_Closed;
                    _buttonOverflow.Menu = null;
                }

                _buttonOverflow.Click -= ButtonOverflow_Click;
            }

            if (_buttonScrollLeft != null) _buttonScrollLeft.Click -= ButtonScrollLeft_Click;
            if (_buttonScrollRight != null) _buttonScrollRight.Click -= ButtonScrollRight_Click;

            base.OnApplyTemplate();
            _headerPanel = GetTemplateChild(HeaderPanelKey) as TabPanel;

            if (IsEnableTabFill) return;

<<<<<<< HEAD
            _buttonOverflow = GetTemplateChild(OverflowButtonKey) as ContextMenuToggleButton;
=======
            _buttonOverflow = Template.FindName(OverflowButtonKey, this) as ContextMenuToggleButton;
            _scrollviewerOverflow = Template.FindName(OverflowScrollviewer, this) as ScrollViewer;
            _buttonScrollLeft = Template.FindName(ScrollButtonLeft, this) as Button;
            _buttonScrollRight = Template.FindName(ScrollButtonRight, this) as Button;

            if (_buttonScrollLeft != null) _buttonScrollLeft.Click += ButtonScrollLeft_Click;
            if (_buttonScrollRight != null) _buttonScrollRight.Click += ButtonScrollRight_Click;

>>>>>>> 436d895d
            if (_buttonOverflow != null)
            {
                _itemShowCount = (int)(ActualWidth / TabItemWidth);
                _buttonOverflow.Show(Items.Count > 0 && Items.Count >= _itemShowCount);

                var menu = new ContextMenu
                {
                    Placement = PlacementMode.Bottom,
                    PlacementTarget = _buttonOverflow
                };
                menu.Closed += Menu_Closed;
                _buttonOverflow.Menu = menu;
                _buttonOverflow.Click += ButtonOverflow_Click;
            }
        }

        private void Menu_Closed(object sender, RoutedEventArgs e) => _buttonOverflow.IsChecked = false;

        private void ButtonScrollRight_Click(object sender, RoutedEventArgs e) =>
            _scrollviewerOverflow.ScrollToHorizontalOffsetInternal(Math.Min(
                _scrollviewerOverflow.CurrentHorizontalOffset + TabItemWidth, _scrollviewerOverflow.ScrollableWidth));

        private void ButtonScrollLeft_Click(object sender, RoutedEventArgs e) =>
            _scrollviewerOverflow.ScrollToHorizontalOffsetInternal(Math.Max(
                _scrollviewerOverflow.CurrentHorizontalOffset - TabItemWidth, 0));

        private void ButtonOverflow_Click(object sender, RoutedEventArgs e)
        {
            if (_buttonOverflow.IsChecked == true)
            {
                _buttonOverflow.Menu.Items.Clear();
                foreach (TabItem item in Items)
                {
                    var menuItem = new MenuItem
                    {
                        Header = item.Header,
                        Width = TabItemWidth,
                        IsChecked = item.IsSelected,
                        IsCheckable = true
                    };
                    menuItem.Click += delegate
                    {
                        _buttonOverflow.IsChecked = false;
                        var index = Items.IndexOf(item);
                        if (index >= _itemShowCount)
                        {
                            Items.Remove(item);
                            Items.Insert(0, item);
                            if (IsEnableAnimation)
                            {
                                _headerPanel.ClearValue(TabPanel.FluidMoveDurationProperty);
                            }
                            else
                            {
                                _headerPanel.FluidMoveDuration = new Duration(TimeSpan.FromSeconds(0));
                            }
                            _headerPanel.ForceUpdate = true;
                            _headerPanel.Measure(new Size(_headerPanel.DesiredSize.Width, ActualHeight));
                            _headerPanel.ForceUpdate = false;
                        }
                        item.IsSelected = true;
                    };
                    _buttonOverflow.Menu.Items.Add(menuItem);
                }
            }
        }

        internal double GetHorizontalOffset() => _scrollviewerOverflow?.CurrentHorizontalOffset ?? 0;

        internal void UpdateScroll() => _scrollviewerOverflow?.RaiseEvent(new MouseWheelEventArgs(Mouse.PrimaryDevice, Environment.TickCount, 0)
        {
            RoutedEvent = MouseWheelEvent
        });
    }
}<|MERGE_RESOLUTION|>--- conflicted
+++ resolved
@@ -213,18 +213,14 @@
 
             if (IsEnableTabFill) return;
 
-<<<<<<< HEAD
             _buttonOverflow = GetTemplateChild(OverflowButtonKey) as ContextMenuToggleButton;
-=======
-            _buttonOverflow = Template.FindName(OverflowButtonKey, this) as ContextMenuToggleButton;
-            _scrollviewerOverflow = Template.FindName(OverflowScrollviewer, this) as ScrollViewer;
-            _buttonScrollLeft = Template.FindName(ScrollButtonLeft, this) as Button;
-            _buttonScrollRight = Template.FindName(ScrollButtonRight, this) as Button;
+            _scrollviewerOverflow = GetTemplateChild(OverflowScrollviewer) as ScrollViewer;
+            _buttonScrollLeft = GetTemplateChild(ScrollButtonLeft) as Button;
+            _buttonScrollRight = GetTemplateChild(ScrollButtonRight) as Button;
 
             if (_buttonScrollLeft != null) _buttonScrollLeft.Click += ButtonScrollLeft_Click;
             if (_buttonScrollRight != null) _buttonScrollRight.Click += ButtonScrollRight_Click;
 
->>>>>>> 436d895d
             if (_buttonOverflow != null)
             {
                 _itemShowCount = (int)(ActualWidth / TabItemWidth);
