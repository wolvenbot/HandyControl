--- conflicted
+++ resolved
@@ -34,13 +34,8 @@
 
         public bool IsError
         {
-<<<<<<< HEAD
-            get => (bool)GetValue(IsErrorProperty);
-            set => SetValue(IsErrorProperty, value);
-=======
             get => (bool) GetValue(IsErrorProperty);
             set => SetValue(IsErrorProperty, ValueBoxes.BooleanBox(value));
->>>>>>> 40cc0f68
         }
 
         /// <summary>
@@ -75,13 +70,8 @@
 
         public bool ShowClearButton
         {
-<<<<<<< HEAD
-            get => (bool)GetValue(ShowClearButtonProperty);
-            set => SetValue(ShowClearButtonProperty, value);
-=======
             get => (bool) GetValue(ShowClearButtonProperty);
             set => SetValue(ShowClearButtonProperty, ValueBoxes.BooleanBox(value));
->>>>>>> 40cc0f68
         }
 
         public virtual bool VerifyData()
