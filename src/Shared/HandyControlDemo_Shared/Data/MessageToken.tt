﻿<#@ template debug="false" hostspecific="false" language="C#" #>
<#@ import namespace="System.Collections.Generic"#>
<#@ output extension=".cs" #>
<# 
var controlList = new List<string>
{
	"GrowlDemoCtl",
	"LoadingDemoCtl",
	"ImageBrowserDemoCtl",
	"ColorPickerDemoCtl",
	"CarouselDemoCtl",
	"CompareSliderDemoCtl",
	"TimeBarDemoCtl",
	"PaginationDemoCtl",
	"AnimationPathDemoCtl",
	"StepBarDemoCtl",
	"ClockDemoCtl",
	"TimePickerDemoCtl",
	"CirclePanelDemoCtl",
	"NumericUpDownDemoCtl",
	"WindowDemoCtl",
	"ScrollViewerDemoCtl",
	"PreviewSliderDemoCtl",
	"ProgressBarDemoCtl",
	"TextBoxDemoCtl",
	"ComboBoxDemoCtl",
	"PasswordBoxDemoCtl",
	"DatePickerDemoCtl",
	"DateTimePickerDemoCtl",
	"CalendarWithClockDemoCtl",
	"SearchBarDemoCtl",
	"TagDemoCtl",
	"GifImageDemoCtl",
	"OutlineTextDemoCtl",
	"FlipClockDemoCtl",
	"QQGroupView",
	"BlurWindow",
	"NoNonClientAreaDragableWindow",
	"RateDemoCtl",
	"ShieldDemoCtl",
	"WaterfallPanelDemoCtl",
	"CoverViewDemoCtl",
	"CoverFlowDemoCtl",
	"ProgressButtonDemoCtl",
	"TransferDemoCtl",
	"ChatBubbleDemoCtl",
	"GotoTopDemoCtl",
	"NotifyIconDemoCtl",
	"BadgeDemoCtl",
	"GravatarDemoCtl",
	"DialogDemoCtl",
	"SideMenuDemoCtl",
	"GridDemoCtl",
<<<<<<< HEAD
	"PoptipDemoCtl",
	"RangeSliderDemoCtl"
=======
	"RangeSliderDemoCtl",
	"ButtonGroupDemoCtl",
	"CardDemoCtl",
	"MagnifierDemoCtl",
	"ImageBlockDemoCtl"
>>>>>>> 445bef02
};
var styleList = new List<string>
{
	"ButtonDemoCtl",
	"RepeatButtonDemoCtl",
	"ToggleButtonDemoCtl",
	"ExpanderDemoCtl",
	"NativeProgressBarDemoCtl",
	"TabControlDemoCtl",
	"CalendarDemoCtl",
	"NativeDatePickerDemoCtl",
	"NativeTextBoxDemoCtl",
	"TextBlockDemoCtl",
	"NativeComboBoxDemoCtl",
	"NativePasswordBoxDemoCtl",
	"NativeTabControlDemoCtl",
	"DataGridDemoCtl",
	"CheckBoxDemoCtl",
	"ListBoxDemoCtl",
	"MenuDemoCtl",
	"TreeViewDemoCtl",
	"BorderDemoCtl",
	"RadioButtonDemoCtl",
	"NativeScrollViewerDemoCtl",
	"BrushDemoCtl",
	"SliderDemoCtl",
	"GroupBoxDemoCtl",
	"ListViewDemoCtl",
	"RichTextBoxDemoCtl",
	"ToolBarDemoCtl",
	"LabelDemoCtl"
};
var windowList = new List<string>
{
	"CommonWindow",
	"CustomNonClientAreaWindow"
};
var messageList = new List<string>
{
	"LoadShowContent",
	"FullSwitch",
	"ContributorsView",
	"ClearLeftSelected",
	"SendChatMessage",
	"GrowlDemoPanel",
	"DialogDemoWindow",
	"MainWindow",
	"OverView",
	"ProjectsView",
	"BlogsView"
};
#>
namespace HandyControlDemo.Data
{
	public class MessageToken
    {
    <#foreach(var item in controlList){#>
    public static readonly string <#=item#> = nameof(<#=item#>);
	
    <#}#>
<#foreach(var item in styleList){#>
    public static readonly string <#=item#> = nameof(<#=item#>);

    <#}#>
<#foreach(var item in windowList){#>
    public static readonly string <#=item#> = nameof(<#=item#>);

    <#}#>
<#foreach(var item in messageList){#>
    public static readonly string <#=item#> = nameof(<#=item#>);

    <#}#>
}
}<|MERGE_RESOLUTION|>--- conflicted
+++ resolved
@@ -51,16 +51,12 @@
 	"DialogDemoCtl",
 	"SideMenuDemoCtl",
 	"GridDemoCtl",
-<<<<<<< HEAD
 	"PoptipDemoCtl",
-	"RangeSliderDemoCtl"
-=======
 	"RangeSliderDemoCtl",
 	"ButtonGroupDemoCtl",
 	"CardDemoCtl",
 	"MagnifierDemoCtl",
 	"ImageBlockDemoCtl"
->>>>>>> 445bef02
 };
 var styleList = new List<string>
 {
