﻿<?xml version="1.0" encoding="utf-8"?>
<Project xmlns="http://schemas.microsoft.com/developer/msbuild/2003">
  <PropertyGroup>
    <MSBuildAllProjects>$(MSBuildAllProjects);$(MSBuildThisFileFullPath)</MSBuildAllProjects>
    <HasSharedItems>true</HasSharedItems>
    <SharedGUID>c4694269-c9b8-45d5-87f8-d0088c532510</SharedGUID>
  </PropertyGroup>
  <PropertyGroup Label="Configuration">
    <Import_RootNamespace>HandyControlDemo_Shared</Import_RootNamespace>
  </PropertyGroup>
  <ItemGroup>
    <Compile Include="$(MSBuildThisFileDirectory)App.xaml.cs">
      <SubType>Code</SubType>
      <DependentUpon>App.xaml</DependentUpon>
    </Compile>
    <Compile Include="$(MSBuildThisFileDirectory)Data\AppConfig.cs" />
    <Compile Include="$(MSBuildThisFileDirectory)Data\Enum\DemoType.cs" />
    <Compile Include="$(MSBuildThisFileDirectory)Data\GlobalData.cs" />
    <Compile Include="$(MSBuildThisFileDirectory)Data\Model\CardModel.cs" />
    <Compile Include="$(MSBuildThisFileDirectory)Data\Model\ChatInfoModel.cs" />
    <Compile Include="$(MSBuildThisFileDirectory)Data\Model\AvatarModel.cs" />
    <Compile Include="$(MSBuildThisFileDirectory)Data\Model\CoverViewDemoModel.cs" />
    <Compile Include="$(MSBuildThisFileDirectory)Data\Model\DemoDataModel.cs" />
    <Compile Include="$(MSBuildThisFileDirectory)Data\Model\StepBarDemoModel.cs" />
    <Compile Include="$(MSBuildThisFileDirectory)MainWindow.xaml.cs">
      <SubType>Code</SubType>
      <DependentUpon>MainWindow.xaml</DependentUpon>
    </Compile>
    <Compile Include="$(MSBuildThisFileDirectory)Service\Data\DataService.cs" />
    <Compile Include="$(MSBuildThisFileDirectory)Tools\Converter\String2BrushConverter.cs" />
    <Compile Include="$(MSBuildThisFileDirectory)Tools\Converter\StringRepeatConverter.cs" />
    <Compile Include="$(MSBuildThisFileDirectory)Tools\Helper\AssemblyHelper.cs" />
    <Compile Include="$(MSBuildThisFileDirectory)Tools\Helper\CommonHelper.cs" />
    <Compile Include="$(MSBuildThisFileDirectory)Tools\Helper\ExternDllHelper.cs" />
    <Compile Include="$(MSBuildThisFileDirectory)UserControl\Basic\Avatar.xaml.cs">
      <DependentUpon>Avatar.xaml</DependentUpon>
    </Compile>
    <Compile Include="$(MSBuildThisFileDirectory)UserControl\Basic\ChatBox.xaml.cs">
      <DependentUpon>ChatBox.xaml</DependentUpon>
    </Compile>
    <Compile Include="$(MSBuildThisFileDirectory)UserControl\Basic\IFull.cs" />
    <Compile Include="$(MSBuildThisFileDirectory)UserControl\Basic\InteractiveDialog.xaml.cs">
      <DependentUpon>InteractiveDialog.xaml</DependentUpon>
    </Compile>
    <Compile Include="$(MSBuildThisFileDirectory)UserControl\Basic\TextDialog.xaml.cs">
      <DependentUpon>TextDialog.xaml</DependentUpon>
    </Compile>
    <Compile Include="$(MSBuildThisFileDirectory)UserControl\Basic\TextDialogWithTimer.xaml.cs">
      <DependentUpon>TextDialogWithTimer.xaml</DependentUpon>
    </Compile>
    <Compile Include="$(MSBuildThisFileDirectory)UserControl\Controls\AnimationPathDemoCtl.xaml.cs">
      <DependentUpon>AnimationPathDemoCtl.xaml</DependentUpon>
    </Compile>
    <Compile Include="$(MSBuildThisFileDirectory)UserControl\Controls\CardDemoCtl.xaml.cs">
      <DependentUpon>CardDemoCtl.xaml</DependentUpon>
    </Compile>
    <Compile Include="$(MSBuildThisFileDirectory)UserControl\Controls\ImageBlockDemoCtl.xaml.cs">
      <DependentUpon>ImageBlockDemoCtl.xaml</DependentUpon>
    </Compile>
    <Compile Include="$(MSBuildThisFileDirectory)UserControl\Controls\MagnifierDemoCtl.xaml.cs">
      <DependentUpon>MagnifierDemoCtl.xaml</DependentUpon>
    </Compile>
    <Compile Include="$(MSBuildThisFileDirectory)UserControl\Controls\RangeSliderDemoCtl.xaml.cs">
      <DependentUpon>RangeSliderDemoCtl.xaml</DependentUpon>
    </Compile>
    <Compile Include="$(MSBuildThisFileDirectory)UserControl\Controls\RelativePanelDemoCtl.xaml.cs">
      <DependentUpon>RelativePanelDemoCtl.xaml</DependentUpon>
    </Compile>
    <Compile Include="$(MSBuildThisFileDirectory)UserControl\Controls\BadgeDemoCtl.xaml.cs">
      <DependentUpon>BadgeDemoCtl.xaml</DependentUpon>
    </Compile>
    <Compile Include="$(MSBuildThisFileDirectory)UserControl\Controls\ButtonGroupDemoCtl.xaml.cs">
      <DependentUpon>ButtonGroupDemoCtl.xaml</DependentUpon>
    </Compile>
    <Compile Include="$(MSBuildThisFileDirectory)UserControl\Controls\CalendarWithClockDemoCtl.xaml.cs">
      <DependentUpon>CalendarWithClockDemoCtl.xaml</DependentUpon>
    </Compile>
    <Compile Include="$(MSBuildThisFileDirectory)UserControl\Controls\CarouselDemoCtl.xaml.cs">
      <DependentUpon>CarouselDemoCtl.xaml</DependentUpon>
    </Compile>
    <Compile Include="$(MSBuildThisFileDirectory)UserControl\Controls\ChatBubbleDemoCtl.xaml.cs">
      <DependentUpon>ChatBubbleDemoCtl.xaml</DependentUpon>
    </Compile>
    <Compile Include="$(MSBuildThisFileDirectory)UserControl\Controls\CirclePanelDemoCtl.xaml.cs">
      <DependentUpon>CirclePanelDemoCtl.xaml</DependentUpon>
    </Compile>
    <Compile Include="$(MSBuildThisFileDirectory)UserControl\Controls\ClockDemoCtl.xaml.cs">
      <DependentUpon>ClockDemoCtl.xaml</DependentUpon>
    </Compile>
    <Compile Include="$(MSBuildThisFileDirectory)UserControl\Controls\ColorPickerDemoCtl.xaml.cs">
      <DependentUpon>ColorPickerDemoCtl.xaml</DependentUpon>
    </Compile>
    <Compile Include="$(MSBuildThisFileDirectory)UserControl\Controls\ComboBoxDemoCtl.xaml.cs">
      <DependentUpon>ComboBoxDemoCtl.xaml</DependentUpon>
    </Compile>
    <Compile Include="$(MSBuildThisFileDirectory)UserControl\Controls\CompareSliderDemoCtl.xaml.cs">
      <DependentUpon>CompareSliderDemoCtl.xaml</DependentUpon>
    </Compile>
    <Compile Include="$(MSBuildThisFileDirectory)UserControl\Controls\GridDemoCtl.xaml.cs">
      <DependentUpon>GridDemoCtl.xaml</DependentUpon>
    </Compile>
    <Compile Include="$(MSBuildThisFileDirectory)UserControl\Controls\CoverFlowDemoCtl.xaml.cs">
      <DependentUpon>CoverFlowDemoCtl.xaml</DependentUpon>
    </Compile>
    <Compile Include="$(MSBuildThisFileDirectory)UserControl\Controls\CoverViewDemoCtl.xaml.cs">
      <DependentUpon>CoverViewDemoCtl.xaml</DependentUpon>
    </Compile>
    <Compile Include="$(MSBuildThisFileDirectory)UserControl\Controls\DatePickerDemoCtl.xaml.cs">
      <DependentUpon>DatePickerDemoCtl.xaml</DependentUpon>
    </Compile>
    <Compile Include="$(MSBuildThisFileDirectory)UserControl\Controls\DateTimePickerDemoCtl.xaml.cs">
      <DependentUpon>DateTimePickerDemoCtl.xaml</DependentUpon>
    </Compile>
    <Compile Include="$(MSBuildThisFileDirectory)UserControl\Controls\DialogDemoCtl.xaml.cs">
      <DependentUpon>DialogDemoCtl.xaml</DependentUpon>
    </Compile>
    <Compile Include="$(MSBuildThisFileDirectory)UserControl\Controls\FlipClockDemoCtl.xaml.cs">
      <DependentUpon>FlipClockDemoCtl.xaml</DependentUpon>
    </Compile>
    <Compile Include="$(MSBuildThisFileDirectory)UserControl\Controls\GifImageDemoCtl.xaml.cs">
      <DependentUpon>GifImageDemoCtl.xaml</DependentUpon>
    </Compile>
    <Compile Include="$(MSBuildThisFileDirectory)UserControl\Controls\GotoTopDemoCtl.xaml.cs">
      <DependentUpon>GotoTopDemoCtl.xaml</DependentUpon>
    </Compile>
    <Compile Include="$(MSBuildThisFileDirectory)UserControl\Controls\GravatarDemoCtl.xaml.cs">
      <DependentUpon>GravatarDemoCtl.xaml</DependentUpon>
    </Compile>
    <Compile Include="$(MSBuildThisFileDirectory)UserControl\Controls\GrowlDemoCtl.xaml.cs">
      <DependentUpon>GrowlDemoCtl.xaml</DependentUpon>
    </Compile>
    <Compile Include="$(MSBuildThisFileDirectory)UserControl\Controls\ImageBrowserDemoCtl.xaml.cs">
      <DependentUpon>ImageBrowserDemoCtl.xaml</DependentUpon>
    </Compile>
    <Compile Include="$(MSBuildThisFileDirectory)UserControl\Controls\LoadingDemoCtl.xaml.cs">
      <DependentUpon>LoadingDemoCtl.xaml</DependentUpon>
    </Compile>
    <Compile Include="$(MSBuildThisFileDirectory)UserControl\Controls\NotifyIconDemoCtl.xaml.cs">
      <DependentUpon>NotifyIconDemoCtl.xaml</DependentUpon>
    </Compile>
    <Compile Include="$(MSBuildThisFileDirectory)UserControl\Controls\NumericUpDownDemoCtl.xaml.cs">
      <DependentUpon>NumericUpDownDemoCtl.xaml</DependentUpon>
    </Compile>
    <Compile Include="$(MSBuildThisFileDirectory)UserControl\Controls\OutlineTextDemoCtl.xaml.cs">
      <DependentUpon>OutlineTextDemoCtl.xaml</DependentUpon>
    </Compile>
    <Compile Include="$(MSBuildThisFileDirectory)UserControl\Controls\PaginationDemoCtl.xaml.cs">
      <DependentUpon>PaginationDemoCtl.xaml</DependentUpon>
    </Compile>
    <Compile Include="$(MSBuildThisFileDirectory)UserControl\Controls\PasswordBoxDemoCtl.xaml.cs">
      <DependentUpon>PasswordBoxDemoCtl.xaml</DependentUpon>
    </Compile>
    <Compile Include="$(MSBuildThisFileDirectory)UserControl\Controls\PoptipDemoCtl.xaml.cs" />
    <Compile Include="$(MSBuildThisFileDirectory)UserControl\Controls\PreviewSliderDemoCtl.xaml.cs">
      <DependentUpon>PreviewSliderDemoCtl.xaml</DependentUpon>
    </Compile>
    <Compile Include="$(MSBuildThisFileDirectory)UserControl\Controls\ProgressBarDemoCtl.xaml.cs">
      <DependentUpon>ProgressBarDemoCtl.xaml</DependentUpon>
    </Compile>
    <Compile Include="$(MSBuildThisFileDirectory)UserControl\Controls\ProgressButtonDemoCtl.xaml.cs">
      <DependentUpon>ProgressButtonDemoCtl.xaml</DependentUpon>
    </Compile>
    <Compile Include="$(MSBuildThisFileDirectory)UserControl\Controls\RateDemoCtl.xaml.cs">
      <DependentUpon>RateDemoCtl.xaml</DependentUpon>
    </Compile>
    <Compile Include="$(MSBuildThisFileDirectory)UserControl\Controls\ScrollViewerDemoCtl.xaml.cs">
      <DependentUpon>ScrollViewerDemoCtl.xaml</DependentUpon>
    </Compile>
    <Compile Include="$(MSBuildThisFileDirectory)UserControl\Controls\SearchBarDemoCtl.xaml.cs">
      <DependentUpon>SearchBarDemoCtl.xaml</DependentUpon>
    </Compile>
    <Compile Include="$(MSBuildThisFileDirectory)UserControl\Controls\ShieldDemoCtl.xaml.cs">
      <DependentUpon>ShieldDemoCtl.xaml</DependentUpon>
    </Compile>
    <Compile Include="$(MSBuildThisFileDirectory)UserControl\Controls\SideMenuDemoCtl.xaml.cs">
      <DependentUpon>SideMenuDemoCtl.xaml</DependentUpon>
    </Compile>
    <Compile Include="$(MSBuildThisFileDirectory)UserControl\Controls\StepBarDemoCtl.xaml.cs">
      <DependentUpon>StepBarDemoCtl.xaml</DependentUpon>
    </Compile>
    <Compile Include="$(MSBuildThisFileDirectory)UserControl\Controls\TabControlDemoCtl.xaml.cs">
      <DependentUpon>TabControlDemoCtl.xaml</DependentUpon>
    </Compile>
    <Compile Include="$(MSBuildThisFileDirectory)UserControl\Controls\TagDemoCtl.xaml.cs">
      <DependentUpon>TagDemoCtl.xaml</DependentUpon>
    </Compile>
    <Compile Include="$(MSBuildThisFileDirectory)UserControl\Controls\TextBoxDemoCtl.xaml.cs">
      <DependentUpon>TextBoxDemoCtl.xaml</DependentUpon>
    </Compile>
    <Compile Include="$(MSBuildThisFileDirectory)UserControl\Controls\TimeBarDemoCtl.xaml.cs">
      <DependentUpon>TimeBarDemoCtl.xaml</DependentUpon>
    </Compile>
    <Compile Include="$(MSBuildThisFileDirectory)UserControl\Controls\TimePickerDemoCtl.xaml.cs">
      <DependentUpon>TimePickerDemoCtl.xaml</DependentUpon>
    </Compile>
    <Compile Include="$(MSBuildThisFileDirectory)UserControl\Controls\TransferDemoCtl.xaml.cs">
      <DependentUpon>TransferDemoCtl.xaml</DependentUpon>
    </Compile>
    <Compile Include="$(MSBuildThisFileDirectory)UserControl\Controls\WaterfallPanelDemoCtl.xaml.cs">
      <DependentUpon>WaterfallPanelDemoCtl.xaml</DependentUpon>
    </Compile>
    <Compile Include="$(MSBuildThisFileDirectory)UserControl\Controls\WindowDemoCtl.xaml.cs">
      <DependentUpon>WindowDemoCtl.xaml</DependentUpon>
    </Compile>
    <Compile Include="$(MSBuildThisFileDirectory)UserControl\Main\BlogsView.xaml.cs">
      <DependentUpon>BlogsView.xaml</DependentUpon>
    </Compile>
    <Compile Include="$(MSBuildThisFileDirectory)UserControl\Main\NoUserContent.xaml.cs">
      <DependentUpon>NoUserContent.xaml</DependentUpon>
    </Compile>
    <Compile Include="$(MSBuildThisFileDirectory)UserControl\Main\ProjectsView.xaml.cs">
      <DependentUpon>ProjectsView.xaml</DependentUpon>
    </Compile>
    <Compile Include="$(MSBuildThisFileDirectory)UserControl\Main\OverView.xaml.cs">
      <DependentUpon>OverView.xaml</DependentUpon>
    </Compile>
    <Compile Include="$(MSBuildThisFileDirectory)UserControl\Main\ContributorsView.xaml.cs">
      <DependentUpon>ContributorsView.xaml</DependentUpon>
    </Compile>
    <Compile Include="$(MSBuildThisFileDirectory)UserControl\Main\LeftMainContent.xaml.cs">
      <DependentUpon>LeftMainContent.xaml</DependentUpon>
    </Compile>
    <Compile Include="$(MSBuildThisFileDirectory)UserControl\Main\MainContent.xaml.cs">
      <DependentUpon>MainContent.xaml</DependentUpon>
    </Compile>
    <Compile Include="$(MSBuildThisFileDirectory)UserControl\Main\QQGroupView.xaml.cs">
      <DependentUpon>QQGroupView.xaml</DependentUpon>
    </Compile>
    <Compile Include="$(MSBuildThisFileDirectory)UserControl\Main\UnderConstruction.xaml.cs">
      <DependentUpon>UnderConstruction.xaml</DependentUpon>
    </Compile>
    <Compile Include="$(MSBuildThisFileDirectory)UserControl\Styles\BorderDemoCtl.xaml.cs">
      <DependentUpon>BorderDemoCtl.xaml</DependentUpon>
    </Compile>
    <Compile Include="$(MSBuildThisFileDirectory)UserControl\Styles\BrushDemoCtl.xaml.cs">
      <DependentUpon>BrushDemoCtl.xaml</DependentUpon>
    </Compile>
    <Compile Include="$(MSBuildThisFileDirectory)UserControl\Styles\ButtonDemoCtl.xaml.cs">
      <DependentUpon>ButtonDemoCtl.xaml</DependentUpon>
    </Compile>
    <Compile Include="$(MSBuildThisFileDirectory)UserControl\Styles\CalendarDemoCtl.xaml.cs">
      <DependentUpon>CalendarDemoCtl.xaml</DependentUpon>
    </Compile>
    <Compile Include="$(MSBuildThisFileDirectory)UserControl\Styles\CheckBoxDemoCtl.xaml.cs">
      <DependentUpon>CheckBoxDemoCtl.xaml</DependentUpon>
    </Compile>
    <Compile Include="$(MSBuildThisFileDirectory)UserControl\Styles\DataGridDemoCtl.xaml.cs">
      <DependentUpon>DataGridDemoCtl.xaml</DependentUpon>
    </Compile>
    <Compile Include="$(MSBuildThisFileDirectory)UserControl\Styles\ExpanderDemoCtl.xaml.cs">
      <DependentUpon>ExpanderDemoCtl.xaml</DependentUpon>
    </Compile>
    <Compile Include="$(MSBuildThisFileDirectory)UserControl\Styles\GroupBoxDemoCtl.xaml.cs">
      <DependentUpon>GroupBoxDemoCtl.xaml</DependentUpon>
    </Compile>
    <Compile Include="$(MSBuildThisFileDirectory)UserControl\Styles\LabelDemoCtl.xaml.cs">
      <DependentUpon>LabelDemoCtl.xaml</DependentUpon>
    </Compile>
    <Compile Include="$(MSBuildThisFileDirectory)UserControl\Styles\ListBoxDemoCtl.xaml.cs">
      <DependentUpon>ListBoxDemoCtl.xaml</DependentUpon>
    </Compile>
    <Compile Include="$(MSBuildThisFileDirectory)UserControl\Styles\ListViewDemoCtl.xaml.cs">
      <DependentUpon>ListViewDemoCtl.xaml</DependentUpon>
    </Compile>
    <Compile Include="$(MSBuildThisFileDirectory)UserControl\Styles\MenuDemoCtl.xaml.cs">
      <DependentUpon>MenuDemoCtl.xaml</DependentUpon>
    </Compile>
    <Compile Include="$(MSBuildThisFileDirectory)UserControl\Styles\NativeComboBoxDemoCtl.xaml.cs">
      <DependentUpon>NativeComboBoxDemoCtl.xaml</DependentUpon>
    </Compile>
    <Compile Include="$(MSBuildThisFileDirectory)UserControl\Styles\NativeDatePickerDemoCtl.xaml.cs">
      <DependentUpon>NativeDatePickerDemoCtl.xaml</DependentUpon>
    </Compile>
    <Compile Include="$(MSBuildThisFileDirectory)UserControl\Styles\NativePasswordBoxDemoCtl.xaml.cs">
      <DependentUpon>NativePasswordBoxDemoCtl.xaml</DependentUpon>
    </Compile>
    <Compile Include="$(MSBuildThisFileDirectory)UserControl\Styles\NativeProgressBarDemoCtl.xaml.cs">
      <DependentUpon>NativeProgressBarDemoCtl.xaml</DependentUpon>
    </Compile>
    <Compile Include="$(MSBuildThisFileDirectory)UserControl\Styles\NativeScrollViewerDemoCtl.xaml.cs">
      <DependentUpon>NativeScrollViewerDemoCtl.xaml</DependentUpon>
    </Compile>
    <Compile Include="$(MSBuildThisFileDirectory)UserControl\Styles\NativeTabControlDemoCtl.xaml.cs">
      <DependentUpon>NativeTabControlDemoCtl.xaml</DependentUpon>
    </Compile>
    <Compile Include="$(MSBuildThisFileDirectory)UserControl\Styles\NativeTextBoxDemoCtl.xaml.cs">
      <DependentUpon>NativeTextBoxDemoCtl.xaml</DependentUpon>
    </Compile>
    <Compile Include="$(MSBuildThisFileDirectory)UserControl\Styles\RadioButtonDemoCtl.xaml.cs">
      <DependentUpon>RadioButtonDemoCtl.xaml</DependentUpon>
    </Compile>
    <Compile Include="$(MSBuildThisFileDirectory)UserControl\Styles\RepeatButtonDemoCtl.xaml.cs">
      <DependentUpon>RepeatButtonDemoCtl.xaml</DependentUpon>
    </Compile>
    <Compile Include="$(MSBuildThisFileDirectory)UserControl\Styles\RichTextBoxDemoCtl.xaml.cs">
      <DependentUpon>RichTextBoxDemoCtl.xaml</DependentUpon>
    </Compile>
    <Compile Include="$(MSBuildThisFileDirectory)UserControl\Styles\SliderDemoCtl.xaml.cs">
      <DependentUpon>SliderDemoCtl.xaml</DependentUpon>
    </Compile>
    <Compile Include="$(MSBuildThisFileDirectory)UserControl\Styles\TextBlockDemoCtl.xaml.cs">
      <DependentUpon>TextBlockDemoCtl.xaml</DependentUpon>
    </Compile>
    <Compile Include="$(MSBuildThisFileDirectory)UserControl\Styles\ToggleButtonDemoCtl.xaml.cs">
      <DependentUpon>ToggleButtonDemoCtl.xaml</DependentUpon>
    </Compile>
    <Compile Include="$(MSBuildThisFileDirectory)UserControl\Styles\ToolBarDemoCtl.xaml.cs">
      <DependentUpon>ToolBarDemoCtl.xaml</DependentUpon>
    </Compile>
    <Compile Include="$(MSBuildThisFileDirectory)UserControl\Styles\TreeViewDemoCtl.xaml.cs">
      <DependentUpon>TreeViewDemoCtl.xaml</DependentUpon>
    </Compile>
    <Compile Include="$(MSBuildThisFileDirectory)ViewModel\Basic\ChatBoxViewModel.cs" />
    <Compile Include="$(MSBuildThisFileDirectory)ViewModel\Basic\InteractiveDialogViewModel.cs" />
    <Compile Include="$(MSBuildThisFileDirectory)ViewModel\Common\ComboBoxDemoViewModel.cs" />
    <Compile Include="$(MSBuildThisFileDirectory)ViewModel\Controls\BadgeDemoViewModel.cs" />
    <Compile Include="$(MSBuildThisFileDirectory)ViewModel\Controls\CardDemoViewModel.cs" />
    <Compile Include="$(MSBuildThisFileDirectory)ViewModel\Controls\CoverViewModel.cs" />
    <Compile Include="$(MSBuildThisFileDirectory)ViewModel\Controls\DialogDemoViewModel.cs" />
    <Compile Include="$(MSBuildThisFileDirectory)ViewModel\Controls\GrowlDemoViewModel.cs" />
    <Compile Include="$(MSBuildThisFileDirectory)ViewModel\Controls\ImageBrowserDemoViewModel.cs" />
    <Compile Include="$(MSBuildThisFileDirectory)ViewModel\Controls\NotifyIconDemoViewModel.cs" />
    <Compile Include="$(MSBuildThisFileDirectory)ViewModel\Controls\PaginationDemoViewModel.cs" />
    <Compile Include="$(MSBuildThisFileDirectory)ViewModel\Controls\SearchBarDemoViewModel.cs" />
    <Compile Include="$(MSBuildThisFileDirectory)ViewModel\Controls\SideMenuDemoViewModel.cs" />
    <Compile Include="$(MSBuildThisFileDirectory)ViewModel\Controls\StepBarDemoViewModel.cs" />
    <Compile Include="$(MSBuildThisFileDirectory)ViewModel\Controls\TabControlDemoViewModel.cs" />
    <Compile Include="$(MSBuildThisFileDirectory)ViewModel\Controls\WindowDemoViewModel.cs" />
    <Compile Include="$(MSBuildThisFileDirectory)ViewModel\DemoViewModelBase!1.cs" />
    <Compile Include="$(MSBuildThisFileDirectory)ViewModel\Main\ItemsDisplayViewModel.cs" />
    <Compile Include="$(MSBuildThisFileDirectory)ViewModel\Main\MainViewModel.cs" />
    <Compile Include="$(MSBuildThisFileDirectory)ViewModel\Main\NoUserViewModel.cs" />
    <Compile Include="$(MSBuildThisFileDirectory)ViewModel\ViewModelLocator.cs" />
    <Compile Include="$(MSBuildThisFileDirectory)Window\AboutWindow.xaml.cs">
      <DependentUpon>AboutWindow.xaml</DependentUpon>
    </Compile>
    <Compile Include="$(MSBuildThisFileDirectory)Window\BlurWindow.xaml.cs">
      <DependentUpon>BlurWindow.xaml</DependentUpon>
    </Compile>
    <Compile Include="$(MSBuildThisFileDirectory)Window\CommonWindow.xaml.cs">
      <DependentUpon>CommonWindow.xaml</DependentUpon>
    </Compile>
    <Compile Include="$(MSBuildThisFileDirectory)Window\CustomNonClientAreaWindow.xaml.cs">
      <DependentUpon>CustomNonClientAreaWindow.xaml</DependentUpon>
    </Compile>
    <Compile Include="$(MSBuildThisFileDirectory)Window\DialogDemoWindow.xaml.cs">
      <DependentUpon>DialogDemoWindow.xaml</DependentUpon>
    </Compile>
    <Compile Include="$(MSBuildThisFileDirectory)Window\GrowlDemoWindow.xaml.cs">
      <DependentUpon>GrowlDemoWindow.xaml</DependentUpon>
    </Compile>
    <Compile Include="$(MSBuildThisFileDirectory)Window\NoNonClientAreaDragableWindow.xaml.cs">
      <DependentUpon>NoNonClientAreaDragableWindow.xaml</DependentUpon>
    </Compile>
  </ItemGroup>
  <ItemGroup>
    <Page Include="$(MSBuildThisFileDirectory)MainWindow.xaml">
      <SubType>Designer</SubType>
      <Generator>MSBuild:Compile</Generator>
    </Page>
    <Page Include="$(MSBuildThisFileDirectory)Resources\Themes\Basic\Basic.xaml">
      <SubType>Designer</SubType>
      <Generator>MSBuild:Compile</Generator>
    </Page>
    <Page Include="$(MSBuildThisFileDirectory)Resources\Themes\Basic\Brushes.xaml">
      <SubType>Designer</SubType>
      <Generator>MSBuild:Compile</Generator>
    </Page>
    <Page Include="$(MSBuildThisFileDirectory)Resources\Themes\Basic\Colors\Colors.xaml">
      <SubType>Designer</SubType>
      <Generator>MSBuild:Compile</Generator>
    </Page>
    <Page Include="$(MSBuildThisFileDirectory)Resources\Themes\Basic\Colors\ColorsDark.xaml">
      <SubType>Designer</SubType>
      <Generator>MSBuild:Compile</Generator>
    </Page>
    <Page Include="$(MSBuildThisFileDirectory)Resources\Themes\Basic\Converters.xaml">
      <SubType>Designer</SubType>
      <Generator>MSBuild:Compile</Generator>
    </Page>
    <Page Include="$(MSBuildThisFileDirectory)Resources\Themes\Basic\Fonts.xaml">
      <SubType>Designer</SubType>
      <Generator>MSBuild:Compile</Generator>
    </Page>
    <Page Include="$(MSBuildThisFileDirectory)Resources\Themes\Basic\Geometries.xaml">
      <SubType>Designer</SubType>
      <Generator>MSBuild:Compile</Generator>
    </Page>
    <Page Include="$(MSBuildThisFileDirectory)Resources\Themes\SkinDark.xaml">
      <SubType>Designer</SubType>
      <Generator>MSBuild:Compile</Generator>
    </Page>
    <Page Include="$(MSBuildThisFileDirectory)Resources\Themes\SkinDefault.xaml">
      <SubType>Designer</SubType>
      <Generator>MSBuild:Compile</Generator>
    </Page>
    <Page Include="$(MSBuildThisFileDirectory)Resources\Themes\Styles\Style.xaml">
      <SubType>Designer</SubType>
      <Generator>MSBuild:Compile</Generator>
    </Page>
    <Page Include="$(MSBuildThisFileDirectory)Resources\Themes\Theme.xaml">
      <SubType>Designer</SubType>
      <Generator>MSBuild:Compile</Generator>
    </Page>
    <Page Include="$(MSBuildThisFileDirectory)UserControl\Basic\Avatar.xaml">
      <SubType>Designer</SubType>
      <Generator>MSBuild:Compile</Generator>
    </Page>
    <Page Include="$(MSBuildThisFileDirectory)UserControl\Basic\ChatBox.xaml">
      <SubType>Designer</SubType>
      <Generator>MSBuild:Compile</Generator>
    </Page>
    <Page Include="$(MSBuildThisFileDirectory)UserControl\Basic\InteractiveDialog.xaml">
      <SubType>Designer</SubType>
      <Generator>MSBuild:Compile</Generator>
    </Page>
    <Page Include="$(MSBuildThisFileDirectory)UserControl\Basic\TextDialog.xaml">
      <SubType>Designer</SubType>
      <Generator>MSBuild:Compile</Generator>
    </Page>
    <Page Include="$(MSBuildThisFileDirectory)UserControl\Basic\TextDialogWithTimer.xaml">
      <SubType>Designer</SubType>
      <Generator>MSBuild:Compile</Generator>
    </Page>
    <Page Include="$(MSBuildThisFileDirectory)UserControl\Controls\AnimationPathDemoCtl.xaml">
      <SubType>Designer</SubType>
      <Generator>MSBuild:Compile</Generator>
    </Page>
    <Page Include="$(MSBuildThisFileDirectory)UserControl\Controls\CardDemoCtl.xaml">
      <SubType>Designer</SubType>
      <Generator>MSBuild:Compile</Generator>
    </Page>
    <Page Include="$(MSBuildThisFileDirectory)UserControl\Controls\ImageBlockDemoCtl.xaml">
      <SubType>Designer</SubType>
      <Generator>MSBuild:Compile</Generator>
    </Page>
    <Page Include="$(MSBuildThisFileDirectory)UserControl\Controls\MagnifierDemoCtl.xaml">
      <SubType>Designer</SubType>
      <Generator>MSBuild:Compile</Generator>
    </Page>
    <Page Include="$(MSBuildThisFileDirectory)UserControl\Controls\RelativePanelDemoCtl.xaml">
      <SubType>Designer</SubType>
      <Generator>MSBuild:Compile</Generator>
    </Page>
    <Page Include="$(MSBuildThisFileDirectory)UserControl\Controls\RangeSliderDemoCtl.xaml">
      <SubType>Designer</SubType>
      <Generator>MSBuild:Compile</Generator>
    </Page>
    <Page Include="$(MSBuildThisFileDirectory)UserControl\Controls\BadgeDemoCtl.xaml">
      <SubType>Designer</SubType>
      <Generator>MSBuild:Compile</Generator>
    </Page>
    <Page Include="$(MSBuildThisFileDirectory)UserControl\Controls\ButtonGroupDemoCtl.xaml">
      <SubType>Designer</SubType>
      <Generator>MSBuild:Compile</Generator>
    </Page>
    <Page Include="$(MSBuildThisFileDirectory)UserControl\Controls\CalendarWithClockDemoCtl.xaml">
      <SubType>Designer</SubType>
      <Generator>MSBuild:Compile</Generator>
    </Page>
    <Page Include="$(MSBuildThisFileDirectory)UserControl\Controls\CarouselDemoCtl.xaml">
      <SubType>Designer</SubType>
      <Generator>MSBuild:Compile</Generator>
    </Page>
    <Page Include="$(MSBuildThisFileDirectory)UserControl\Controls\ChatBubbleDemoCtl.xaml">
      <SubType>Designer</SubType>
      <Generator>MSBuild:Compile</Generator>
    </Page>
    <Page Include="$(MSBuildThisFileDirectory)UserControl\Controls\CirclePanelDemoCtl.xaml">
      <SubType>Designer</SubType>
      <Generator>MSBuild:Compile</Generator>
    </Page>
    <Page Include="$(MSBuildThisFileDirectory)UserControl\Controls\ClockDemoCtl.xaml">
      <SubType>Designer</SubType>
      <Generator>MSBuild:Compile</Generator>
    </Page>
    <Page Include="$(MSBuildThisFileDirectory)UserControl\Controls\ColorPickerDemoCtl.xaml">
      <SubType>Designer</SubType>
      <Generator>MSBuild:Compile</Generator>
    </Page>
    <Page Include="$(MSBuildThisFileDirectory)UserControl\Controls\ComboBoxDemoCtl.xaml">
      <SubType>Designer</SubType>
      <Generator>MSBuild:Compile</Generator>
    </Page>
    <Page Include="$(MSBuildThisFileDirectory)UserControl\Controls\CompareSliderDemoCtl.xaml">
      <SubType>Designer</SubType>
      <Generator>MSBuild:Compile</Generator>
    </Page>
    <Page Include="$(MSBuildThisFileDirectory)UserControl\Controls\GridDemoCtl.xaml">
      <SubType>Designer</SubType>
      <Generator>MSBuild:Compile</Generator>
    </Page>
    <Page Include="$(MSBuildThisFileDirectory)UserControl\Controls\CoverFlowDemoCtl.xaml">
      <SubType>Designer</SubType>
      <Generator>MSBuild:Compile</Generator>
    </Page>
    <Page Include="$(MSBuildThisFileDirectory)UserControl\Controls\CoverViewDemoCtl.xaml">
      <SubType>Designer</SubType>
      <Generator>MSBuild:Compile</Generator>
    </Page>
    <Page Include="$(MSBuildThisFileDirectory)UserControl\Controls\DatePickerDemoCtl.xaml">
      <SubType>Designer</SubType>
      <Generator>MSBuild:Compile</Generator>
    </Page>
    <Page Include="$(MSBuildThisFileDirectory)UserControl\Controls\DateTimePickerDemoCtl.xaml">
      <SubType>Designer</SubType>
      <Generator>MSBuild:Compile</Generator>
    </Page>
    <Page Include="$(MSBuildThisFileDirectory)UserControl\Controls\DialogDemoCtl.xaml">
      <SubType>Designer</SubType>
      <Generator>MSBuild:Compile</Generator>
    </Page>
    <Page Include="$(MSBuildThisFileDirectory)UserControl\Controls\FlipClockDemoCtl.xaml">
      <SubType>Designer</SubType>
      <Generator>MSBuild:Compile</Generator>
    </Page>
    <Page Include="$(MSBuildThisFileDirectory)UserControl\Controls\GifImageDemoCtl.xaml">
      <SubType>Designer</SubType>
      <Generator>MSBuild:Compile</Generator>
    </Page>
    <Page Include="$(MSBuildThisFileDirectory)UserControl\Controls\GotoTopDemoCtl.xaml">
      <SubType>Designer</SubType>
      <Generator>MSBuild:Compile</Generator>
    </Page>
    <Page Include="$(MSBuildThisFileDirectory)UserControl\Controls\GravatarDemoCtl.xaml">
      <SubType>Designer</SubType>
      <Generator>MSBuild:Compile</Generator>
    </Page>
    <Page Include="$(MSBuildThisFileDirectory)UserControl\Controls\GrowlDemoCtl.xaml">
      <SubType>Designer</SubType>
      <Generator>MSBuild:Compile</Generator>
    </Page>
    <Page Include="$(MSBuildThisFileDirectory)UserControl\Controls\ImageBrowserDemoCtl.xaml">
      <SubType>Designer</SubType>
      <Generator>MSBuild:Compile</Generator>
    </Page>
    <Page Include="$(MSBuildThisFileDirectory)UserControl\Controls\LoadingDemoCtl.xaml">
      <SubType>Designer</SubType>
      <Generator>MSBuild:Compile</Generator>
    </Page>
    <Page Include="$(MSBuildThisFileDirectory)UserControl\Controls\NotifyIconDemoCtl.xaml">
      <SubType>Designer</SubType>
      <Generator>MSBuild:Compile</Generator>
    </Page>
    <Page Include="$(MSBuildThisFileDirectory)UserControl\Controls\NumericUpDownDemoCtl.xaml">
      <SubType>Designer</SubType>
      <Generator>MSBuild:Compile</Generator>
    </Page>
    <Page Include="$(MSBuildThisFileDirectory)UserControl\Controls\OutlineTextDemoCtl.xaml">
      <SubType>Designer</SubType>
      <Generator>MSBuild:Compile</Generator>
    </Page>
    <Page Include="$(MSBuildThisFileDirectory)UserControl\Controls\PaginationDemoCtl.xaml">
      <SubType>Designer</SubType>
      <Generator>MSBuild:Compile</Generator>
    </Page>
    <Page Include="$(MSBuildThisFileDirectory)UserControl\Controls\PasswordBoxDemoCtl.xaml">
      <SubType>Designer</SubType>
      <Generator>MSBuild:Compile</Generator>
    </Page>
    <Page Include="$(MSBuildThisFileDirectory)UserControl\Controls\PoptipDemoCtl.xaml">
      <SubType>Designer</SubType>
      <Generator>MSBuild:Compile</Generator>
    </Page>
    <Page Include="$(MSBuildThisFileDirectory)UserControl\Controls\PreviewSliderDemoCtl.xaml">
      <SubType>Designer</SubType>
      <Generator>MSBuild:Compile</Generator>
    </Page>
    <Page Include="$(MSBuildThisFileDirectory)UserControl\Controls\ProgressBarDemoCtl.xaml">
      <SubType>Designer</SubType>
      <Generator>MSBuild:Compile</Generator>
    </Page>
    <Page Include="$(MSBuildThisFileDirectory)UserControl\Controls\ProgressButtonDemoCtl.xaml">
      <SubType>Designer</SubType>
      <Generator>MSBuild:Compile</Generator>
    </Page>
    <Page Include="$(MSBuildThisFileDirectory)UserControl\Controls\RateDemoCtl.xaml">
      <SubType>Designer</SubType>
      <Generator>MSBuild:Compile</Generator>
    </Page>
    <Page Include="$(MSBuildThisFileDirectory)UserControl\Controls\ScrollViewerDemoCtl.xaml">
      <SubType>Designer</SubType>
      <Generator>MSBuild:Compile</Generator>
    </Page>
    <Page Include="$(MSBuildThisFileDirectory)UserControl\Controls\SearchBarDemoCtl.xaml">
      <SubType>Designer</SubType>
      <Generator>MSBuild:Compile</Generator>
    </Page>
    <Page Include="$(MSBuildThisFileDirectory)UserControl\Controls\ShieldDemoCtl.xaml">
      <SubType>Designer</SubType>
      <Generator>MSBuild:Compile</Generator>
    </Page>
    <Page Include="$(MSBuildThisFileDirectory)UserControl\Controls\SideMenuDemoCtl.xaml">
      <SubType>Designer</SubType>
      <Generator>MSBuild:Compile</Generator>
    </Page>
    <Page Include="$(MSBuildThisFileDirectory)UserControl\Controls\StepBarDemoCtl.xaml">
      <SubType>Designer</SubType>
      <Generator>MSBuild:Compile</Generator>
    </Page>
    <Page Include="$(MSBuildThisFileDirectory)UserControl\Controls\TabControlDemoCtl.xaml">
      <SubType>Designer</SubType>
      <Generator>MSBuild:Compile</Generator>
    </Page>
    <Page Include="$(MSBuildThisFileDirectory)UserControl\Controls\TagDemoCtl.xaml">
      <SubType>Designer</SubType>
      <Generator>MSBuild:Compile</Generator>
    </Page>
    <Page Include="$(MSBuildThisFileDirectory)UserControl\Controls\TextBoxDemoCtl.xaml">
      <SubType>Designer</SubType>
      <Generator>MSBuild:Compile</Generator>
    </Page>
    <Page Include="$(MSBuildThisFileDirectory)UserControl\Controls\TimeBarDemoCtl.xaml">
      <SubType>Designer</SubType>
      <Generator>MSBuild:Compile</Generator>
    </Page>
    <Page Include="$(MSBuildThisFileDirectory)UserControl\Controls\TimePickerDemoCtl.xaml">
      <SubType>Designer</SubType>
      <Generator>MSBuild:Compile</Generator>
    </Page>
    <Page Include="$(MSBuildThisFileDirectory)UserControl\Controls\TransferDemoCtl.xaml">
      <SubType>Designer</SubType>
      <Generator>MSBuild:Compile</Generator>
    </Page>
    <Page Include="$(MSBuildThisFileDirectory)UserControl\Controls\WaterfallPanelDemoCtl.xaml">
      <SubType>Designer</SubType>
      <Generator>MSBuild:Compile</Generator>
    </Page>
    <Page Include="$(MSBuildThisFileDirectory)UserControl\Controls\WindowDemoCtl.xaml">
      <SubType>Designer</SubType>
      <Generator>MSBuild:Compile</Generator>
    </Page>
    <Page Include="$(MSBuildThisFileDirectory)UserControl\Main\BlogsView.xaml">
      <SubType>Designer</SubType>
      <Generator>MSBuild:Compile</Generator>
    </Page>
    <Page Include="$(MSBuildThisFileDirectory)UserControl\Main\NoUserContent.xaml">
      <SubType>Designer</SubType>
      <Generator>MSBuild:Compile</Generator>
    </Page>
    <Page Include="$(MSBuildThisFileDirectory)UserControl\Main\ProjectsView.xaml">
      <SubType>Designer</SubType>
      <Generator>MSBuild:Compile</Generator>
    </Page>
    <Page Include="$(MSBuildThisFileDirectory)UserControl\Main\OverView.xaml">
      <SubType>Designer</SubType>
      <Generator>MSBuild:Compile</Generator>
    </Page>
    <Page Include="$(MSBuildThisFileDirectory)UserControl\Main\ContributorsView.xaml">
      <SubType>Designer</SubType>
      <Generator>MSBuild:Compile</Generator>
    </Page>
    <Page Include="$(MSBuildThisFileDirectory)UserControl\Main\LeftMainContent.xaml">
      <SubType>Designer</SubType>
      <Generator>MSBuild:Compile</Generator>
    </Page>
    <Page Include="$(MSBuildThisFileDirectory)UserControl\Main\MainContent.xaml">
      <SubType>Designer</SubType>
      <Generator>MSBuild:Compile</Generator>
    </Page>
    <Page Include="$(MSBuildThisFileDirectory)UserControl\Main\QQGroupView.xaml">
      <SubType>Designer</SubType>
      <Generator>MSBuild:Compile</Generator>
    </Page>
    <Page Include="$(MSBuildThisFileDirectory)UserControl\Main\UnderConstruction.xaml">
      <SubType>Designer</SubType>
      <Generator>MSBuild:Compile</Generator>
    </Page>
    <Page Include="$(MSBuildThisFileDirectory)UserControl\Styles\BorderDemoCtl.xaml">
      <SubType>Designer</SubType>
      <Generator>MSBuild:Compile</Generator>
    </Page>
    <Page Include="$(MSBuildThisFileDirectory)UserControl\Styles\BrushDemoCtl.xaml">
      <SubType>Designer</SubType>
      <Generator>MSBuild:Compile</Generator>
    </Page>
    <Page Include="$(MSBuildThisFileDirectory)UserControl\Styles\ButtonDemoCtl.xaml">
      <SubType>Designer</SubType>
      <Generator>MSBuild:Compile</Generator>
    </Page>
    <Page Include="$(MSBuildThisFileDirectory)UserControl\Styles\CalendarDemoCtl.xaml">
      <SubType>Designer</SubType>
      <Generator>MSBuild:Compile</Generator>
    </Page>
    <Page Include="$(MSBuildThisFileDirectory)UserControl\Styles\CheckBoxDemoCtl.xaml">
      <SubType>Designer</SubType>
      <Generator>MSBuild:Compile</Generator>
    </Page>
    <Page Include="$(MSBuildThisFileDirectory)UserControl\Styles\DataGridDemoCtl.xaml">
      <SubType>Designer</SubType>
      <Generator>MSBuild:Compile</Generator>
    </Page>
    <Page Include="$(MSBuildThisFileDirectory)UserControl\Styles\ExpanderDemoCtl.xaml">
      <SubType>Designer</SubType>
      <Generator>MSBuild:Compile</Generator>
    </Page>
    <Page Include="$(MSBuildThisFileDirectory)UserControl\Styles\GroupBoxDemoCtl.xaml">
      <SubType>Designer</SubType>
      <Generator>MSBuild:Compile</Generator>
    </Page>
    <Page Include="$(MSBuildThisFileDirectory)UserControl\Styles\LabelDemoCtl.xaml">
      <SubType>Designer</SubType>
      <Generator>MSBuild:Compile</Generator>
    </Page>
    <Page Include="$(MSBuildThisFileDirectory)UserControl\Styles\ListBoxDemoCtl.xaml">
      <SubType>Designer</SubType>
      <Generator>MSBuild:Compile</Generator>
    </Page>
    <Page Include="$(MSBuildThisFileDirectory)UserControl\Styles\ListViewDemoCtl.xaml">
      <SubType>Designer</SubType>
      <Generator>MSBuild:Compile</Generator>
    </Page>
    <Page Include="$(MSBuildThisFileDirectory)UserControl\Styles\MenuDemoCtl.xaml">
      <SubType>Designer</SubType>
      <Generator>MSBuild:Compile</Generator>
    </Page>
    <Page Include="$(MSBuildThisFileDirectory)UserControl\Styles\NativeComboBoxDemoCtl.xaml">
      <SubType>Designer</SubType>
      <Generator>MSBuild:Compile</Generator>
    </Page>
    <Page Include="$(MSBuildThisFileDirectory)UserControl\Styles\NativeDatePickerDemoCtl.xaml">
      <SubType>Designer</SubType>
      <Generator>MSBuild:Compile</Generator>
    </Page>
    <Page Include="$(MSBuildThisFileDirectory)UserControl\Styles\NativePasswordBoxDemoCtl.xaml">
      <SubType>Designer</SubType>
      <Generator>MSBuild:Compile</Generator>
    </Page>
    <Page Include="$(MSBuildThisFileDirectory)UserControl\Styles\NativeProgressBarDemoCtl.xaml">
      <SubType>Designer</SubType>
      <Generator>MSBuild:Compile</Generator>
    </Page>
    <Page Include="$(MSBuildThisFileDirectory)UserControl\Styles\NativeScrollViewerDemoCtl.xaml">
      <SubType>Designer</SubType>
      <Generator>MSBuild:Compile</Generator>
    </Page>
    <Page Include="$(MSBuildThisFileDirectory)UserControl\Styles\NativeTabControlDemoCtl.xaml">
      <SubType>Designer</SubType>
      <Generator>MSBuild:Compile</Generator>
    </Page>
    <Page Include="$(MSBuildThisFileDirectory)UserControl\Styles\NativeTextBoxDemoCtl.xaml">
      <SubType>Designer</SubType>
      <Generator>MSBuild:Compile</Generator>
    </Page>
    <Page Include="$(MSBuildThisFileDirectory)UserControl\Styles\RadioButtonDemoCtl.xaml">
      <SubType>Designer</SubType>
      <Generator>MSBuild:Compile</Generator>
    </Page>
    <Page Include="$(MSBuildThisFileDirectory)UserControl\Styles\RepeatButtonDemoCtl.xaml">
      <SubType>Designer</SubType>
      <Generator>MSBuild:Compile</Generator>
    </Page>
    <Page Include="$(MSBuildThisFileDirectory)UserControl\Styles\RichTextBoxDemoCtl.xaml">
      <SubType>Designer</SubType>
      <Generator>MSBuild:Compile</Generator>
    </Page>
    <Page Include="$(MSBuildThisFileDirectory)UserControl\Styles\SliderDemoCtl.xaml">
      <SubType>Designer</SubType>
      <Generator>MSBuild:Compile</Generator>
    </Page>
    <Page Include="$(MSBuildThisFileDirectory)UserControl\Styles\TextBlockDemoCtl.xaml">
      <SubType>Designer</SubType>
      <Generator>MSBuild:Compile</Generator>
    </Page>
    <Page Include="$(MSBuildThisFileDirectory)UserControl\Styles\ToggleButtonDemoCtl.xaml">
      <SubType>Designer</SubType>
      <Generator>MSBuild:Compile</Generator>
    </Page>
    <Page Include="$(MSBuildThisFileDirectory)UserControl\Styles\ToolBarDemoCtl.xaml">
      <SubType>Designer</SubType>
      <Generator>MSBuild:Compile</Generator>
    </Page>
    <Page Include="$(MSBuildThisFileDirectory)UserControl\Styles\TreeViewDemoCtl.xaml">
      <SubType>Designer</SubType>
      <Generator>MSBuild:Compile</Generator>
    </Page>
    <Page Include="$(MSBuildThisFileDirectory)Window\AboutWindow.xaml">
      <SubType>Designer</SubType>
      <Generator>MSBuild:Compile</Generator>
    </Page>
    <Page Include="$(MSBuildThisFileDirectory)Window\BlurWindow.xaml">
      <SubType>Designer</SubType>
      <Generator>MSBuild:Compile</Generator>
    </Page>
    <Page Include="$(MSBuildThisFileDirectory)Window\CommonWindow.xaml">
      <SubType>Designer</SubType>
      <Generator>MSBuild:Compile</Generator>
    </Page>
    <Page Include="$(MSBuildThisFileDirectory)Window\CustomNonClientAreaWindow.xaml">
      <SubType>Designer</SubType>
      <Generator>MSBuild:Compile</Generator>
    </Page>
    <Page Include="$(MSBuildThisFileDirectory)Window\DialogDemoWindow.xaml">
      <SubType>Designer</SubType>
      <Generator>MSBuild:Compile</Generator>
    </Page>
    <Page Include="$(MSBuildThisFileDirectory)Window\GrowlDemoWindow.xaml">
      <SubType>Designer</SubType>
      <Generator>MSBuild:Compile</Generator>
    </Page>
    <Page Include="$(MSBuildThisFileDirectory)Window\NoNonClientAreaDragableWindow.xaml">
      <SubType>Designer</SubType>
      <Generator>MSBuild:Compile</Generator>
    </Page>
  </ItemGroup>
  <ItemGroup>
    <ApplicationDefinition Include="$(MSBuildThisFileDirectory)App.xaml">
      <SubType>Designer</SubType>
      <Generator>MSBuild:Compile</Generator>
    </ApplicationDefinition>
  </ItemGroup>
  <ItemGroup>
<<<<<<< HEAD
    <Compile Update="C:\Users\Mahdi\Documents\GitHub\HandyControl\src\Shared\HandyControlDemo_Shared\UserControl\Controls\PoptipDemoCtl.xaml.cs">
      <DependentUpon>PoptipDemoCtl.xaml</DependentUpon>
    </Compile>
=======
    <Folder Include="$(MSBuildThisFileDirectory)Service\Data\" />
>>>>>>> 445bef02
  </ItemGroup>
</Project><|MERGE_RESOLUTION|>--- conflicted
+++ resolved
@@ -810,12 +810,6 @@
     </ApplicationDefinition>
   </ItemGroup>
   <ItemGroup>
-<<<<<<< HEAD
-    <Compile Update="C:\Users\Mahdi\Documents\GitHub\HandyControl\src\Shared\HandyControlDemo_Shared\UserControl\Controls\PoptipDemoCtl.xaml.cs">
-      <DependentUpon>PoptipDemoCtl.xaml</DependentUpon>
-    </Compile>
-=======
     <Folder Include="$(MSBuildThisFileDirectory)Service\Data\" />
->>>>>>> 445bef02
   </ItemGroup>
 </Project>