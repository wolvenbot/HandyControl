﻿<?xml version="1.0" encoding="utf-8"?>
<Project ToolsVersion="15.0" xmlns="http://schemas.microsoft.com/developer/msbuild/2003">
  <Import Project="$(MSBuildExtensionsPath)\$(MSBuildToolsVersion)\Microsoft.Common.props" Condition="Exists('$(MSBuildExtensionsPath)\$(MSBuildToolsVersion)\Microsoft.Common.props')" />
  <PropertyGroup>
    <Configuration Condition=" '$(Configuration)' == '' ">Debug</Configuration>
    <Platform Condition=" '$(Platform)' == '' ">AnyCPU</Platform>
    <ProjectGuid>{9A7B52E6-94BB-4E7E-BB6A-7CF6761B79A7}</ProjectGuid>
    <OutputType>WinExe</OutputType>
    <RootNamespace>HandyControlDemo</RootNamespace>
    <AssemblyName>HandyControlDemo</AssemblyName>
    <FileAlignment>512</FileAlignment>
    <ProjectTypeGuids>{60dc8134-eba5-43b8-bcc9-bb4bc16c2548};{FAE04EC0-301F-11D3-BF4B-00C04F79EFBC}</ProjectTypeGuids>
    <WarningLevel>4</WarningLevel>
    <AutoGenerateBindingRedirects>true</AutoGenerateBindingRedirects>
    <TargetFrameworkProfile />
    <NuGetPackageImportStamp>
    </NuGetPackageImportStamp>
  </PropertyGroup>
  <PropertyGroup Condition=" '$(Configuration)|$(Platform)' == 'Debug|AnyCPU' ">
    <PlatformTarget>AnyCPU</PlatformTarget>
    <DebugSymbols>true</DebugSymbols>
    <DebugType>full</DebugType>
    <Optimize>false</Optimize>
    <OutputPath>bin\Debug\</OutputPath>
    <DefineConstants>DEBUG;TRACE</DefineConstants>
    <ErrorReport>prompt</ErrorReport>
    <WarningLevel>4</WarningLevel>
    <TargetFrameworkVersion>v4.6.2</TargetFrameworkVersion>
  </PropertyGroup>
  <PropertyGroup Condition=" '$(Configuration)|$(Platform)' == 'Debug-Net47|AnyCPU' ">
    <PlatformTarget>AnyCPU</PlatformTarget>
    <DebugSymbols>true</DebugSymbols>
    <DebugType>full</DebugType>
    <Optimize>false</Optimize>
    <OutputPath>bin\Debug\</OutputPath>
    <DefineConstants>DEBUG;TRACE</DefineConstants>
    <ErrorReport>prompt</ErrorReport>
    <WarningLevel>4</WarningLevel>
    <TargetFrameworkVersion>v4.7</TargetFrameworkVersion>
  </PropertyGroup>
  <PropertyGroup Condition=" '$(Configuration)|$(Platform)' == 'Release|AnyCPU' ">
    <PlatformTarget>AnyCPU</PlatformTarget>
    <DebugType>pdbonly</DebugType>
    <Optimize>true</Optimize>
    <OutputPath>bin\Release\</OutputPath>
    <DefineConstants>TRACE</DefineConstants>
    <ErrorReport>prompt</ErrorReport>
    <WarningLevel>4</WarningLevel>
    <TargetFrameworkVersion>v4.6.2</TargetFrameworkVersion>
  </PropertyGroup>
  <PropertyGroup Condition=" '$(Configuration)|$(Platform)' == 'Release-Net47|AnyCPU' ">
    <PlatformTarget>AnyCPU</PlatformTarget>
    <DebugType>pdbonly</DebugType>
    <Optimize>true</Optimize>
    <OutputPath>bin\Release\</OutputPath>
    <DefineConstants>TRACE</DefineConstants>
    <ErrorReport>prompt</ErrorReport>
    <WarningLevel>4</WarningLevel>
    <TargetFrameworkVersion>v4.7</TargetFrameworkVersion>
  </PropertyGroup>
  <PropertyGroup>
    <ApplicationIcon>Resources\Img\icon.ico</ApplicationIcon>
  </PropertyGroup>
  <ItemGroup>
    <Reference Include="CommonServiceLocator, Version=2.0.2.0, Culture=neutral, PublicKeyToken=489b6accfaf20ef0, processorArchitecture=MSIL">
      <HintPath>..\packages\CommonServiceLocator.2.0.2\lib\net45\CommonServiceLocator.dll</HintPath>
    </Reference>
    <Reference Include="GalaSoft.MvvmLight, Version=5.4.1.0, Culture=neutral, PublicKeyToken=e7570ab207bcb616, processorArchitecture=MSIL">
      <HintPath>..\packages\MvvmLightLibs.5.4.1\lib\net45\GalaSoft.MvvmLight.dll</HintPath>
    </Reference>
    <Reference Include="GalaSoft.MvvmLight.Extras, Version=5.4.1.0, Culture=neutral, PublicKeyToken=669f0b5e8f868abf, processorArchitecture=MSIL">
      <HintPath>..\packages\MvvmLightLibs.5.4.1\lib\net45\GalaSoft.MvvmLight.Extras.dll</HintPath>
    </Reference>
    <Reference Include="GalaSoft.MvvmLight.Platform, Version=5.4.1.0, Culture=neutral, PublicKeyToken=5f873c45e98af8a1, processorArchitecture=MSIL">
      <HintPath>..\packages\MvvmLightLibs.5.4.1\lib\net45\GalaSoft.MvvmLight.Platform.dll</HintPath>
    </Reference>
    <Reference Include="Microsoft.CSharp" />
    <Reference Include="Newtonsoft.Json, Version=11.0.0.0, Culture=neutral, PublicKeyToken=30ad4fe6b2a6aeed, processorArchitecture=MSIL">
      <HintPath>..\packages\Newtonsoft.Json.11.0.2\lib\net45\Newtonsoft.Json.dll</HintPath>
    </Reference>
    <Reference Include="PresentationCore" />
    <Reference Include="System" />
    <Reference Include="System.Management" />
    <Reference Include="System.Windows.Interactivity, Version=4.5.0.0, Culture=neutral, PublicKeyToken=31bf3856ad364e35, processorArchitecture=MSIL">
      <HintPath>..\packages\MvvmLightLibs.5.4.1\lib\net45\System.Windows.Interactivity.dll</HintPath>
    </Reference>
    <Reference Include="System.Xaml">
      <RequiredTargetFramework>4.0</RequiredTargetFramework>
    </Reference>
    <Reference Include="WindowsBase" />
    <Reference Include="PresentationFramework" />
  </ItemGroup>
  <ItemGroup>
    <ApplicationDefinition Include="App.xaml">
      <Generator>MSBuild:Compile</Generator>
      <SubType>Designer</SubType>
    </ApplicationDefinition>
    <Compile Include="Data\AppConfig.cs" />
    <Compile Include="Data\Enum\DemoType.cs" />
    <Compile Include="Data\GlobalData.cs" />
    <Compile Include="Data\MessageToken.cs">
      <AutoGen>True</AutoGen>
      <DesignTime>True</DesignTime>
      <DependentUpon>MessageToken.tt</DependentUpon>
    </Compile>
    <Compile Include="Data\Model\ChatInfoModel.cs" />
    <Compile Include="Data\Model\ContributorModel.cs" />
    <Compile Include="Data\Model\CoverViewDemoModel.cs" />
    <Compile Include="Data\Model\DemoDataModel.cs" />
    <Compile Include="Data\Model\StepBarDemoModel.cs" />
    <Compile Include="Properties\Langs\Lang.Designer.cs">
      <AutoGen>True</AutoGen>
      <DesignTime>True</DesignTime>
      <DependentUpon>Lang.resx</DependentUpon>
    </Compile>
    <Compile Include="Properties\Langs\Lang.en.Designer.cs">
      <AutoGen>True</AutoGen>
      <DesignTime>True</DesignTime>
      <DependentUpon>Lang.en.resx</DependentUpon>
    </Compile>
    <Compile Include="Service\DataService.cs" />
    <Compile Include="Tools\Converter\String2BrushConverter.cs" />
    <Compile Include="Tools\Helper\AssemblyHelper.cs" />
    <Compile Include="Tools\Helper\CommonHelper.cs" />
    <Compile Include="Tools\Converter\StringRepeatConverter.cs" />
    <Compile Include="Tools\Helper\ExternDllHelper.cs" />
    <Compile Include="UserControl\Basic\Avatar.xaml.cs">
      <DependentUpon>Avatar.xaml</DependentUpon>
    </Compile>
    <Compile Include="UserControl\Basic\ChatBox.xaml.cs">
      <DependentUpon>ChatBox.xaml</DependentUpon>
    </Compile>
    <Compile Include="UserControl\Basic\TextDialog.xaml.cs">
      <DependentUpon>TextDialog.xaml</DependentUpon>
    </Compile>
    <Compile Include="UserControl\Controls\AnimationPathDemoCtl.xaml.cs">
      <DependentUpon>AnimationPathDemoCtl.xaml</DependentUpon>
    </Compile>
    <Compile Include="UserControl\Controls\BadgeDemoCtl.xaml.cs">
      <DependentUpon>BadgeDemoCtl.xaml</DependentUpon>
    </Compile>
    <Compile Include="UserControl\Controls\CalendarWithClockDemoCtl.xaml.cs">
      <DependentUpon>CalendarWithClockDemoCtl.xaml</DependentUpon>
    </Compile>
    <Compile Include="UserControl\Controls\CarouselDemoCtl.xaml.cs">
      <DependentUpon>CarouselDemoCtl.xaml</DependentUpon>
    </Compile>
    <Compile Include="UserControl\Controls\ChatBubbleDemoCtl.xaml.cs">
      <DependentUpon>ChatBubbleDemoCtl.xaml</DependentUpon>
    </Compile>
    <Compile Include="UserControl\Controls\CirclePanelDemoCtl.xaml.cs">
      <DependentUpon>CirclePanelDemoCtl.xaml</DependentUpon>
    </Compile>
    <Compile Include="UserControl\Controls\DialogDemoCtl.xaml.cs">
      <DependentUpon>DialogDemoCtl.xaml</DependentUpon>
    </Compile>
    <Compile Include="UserControl\Controls\ProgressBarDemoCtl.xaml.cs">
      <DependentUpon>ProgressBarDemoCtl.xaml</DependentUpon>
    </Compile>
    <Compile Include="UserControl\Controls\ClockDemoCtl.xaml.cs">
      <DependentUpon>ClockDemoCtl.xaml</DependentUpon>
    </Compile>
    <Compile Include="UserControl\Controls\ColorPickerDemoCtl.xaml.cs">
      <DependentUpon>ColorPickerDemoCtl.xaml</DependentUpon>
    </Compile>
    <Compile Include="UserControl\Controls\ComboBoxDemoCtl.xaml.cs">
      <DependentUpon>ComboBoxDemoCtl.xaml</DependentUpon>
    </Compile>
    <Compile Include="UserControl\Controls\CompareSliderDemoCtl.xaml.cs">
      <DependentUpon>CompareSliderDemoCtl.xaml</DependentUpon>
    </Compile>
    <Compile Include="UserControl\Controls\CoverFlowDemoCtl.xaml.cs">
      <DependentUpon>CoverFlowDemoCtl.xaml</DependentUpon>
    </Compile>
    <Compile Include="UserControl\Controls\CoverViewDemoCtl.xaml.cs">
      <DependentUpon>CoverViewDemoCtl.xaml</DependentUpon>
    </Compile>
    <Compile Include="UserControl\Controls\DatePickerDemoCtl.xaml.cs">
      <DependentUpon>DatePickerDemoCtl.xaml</DependentUpon>
    </Compile>
    <Compile Include="UserControl\Controls\DateTimePickerDemoCtl.xaml.cs">
      <DependentUpon>DateTimePickerDemoCtl.xaml</DependentUpon>
    </Compile>
    <Compile Include="UserControl\Controls\FlipClockDemoCtl.xaml.cs">
      <DependentUpon>FlipClockDemoCtl.xaml</DependentUpon>
    </Compile>
    <Compile Include="UserControl\Controls\GotoTopDemoCtl.xaml.cs">
      <DependentUpon>GotoTopDemoCtl.xaml</DependentUpon>
    </Compile>
<<<<<<< HEAD
    <Compile Include="UserControl\Controls\NotifyIconDemoCtl.xaml.cs">
      <DependentUpon>NotifyIconDemoCtl.xaml</DependentUpon>
=======
    <Compile Include="UserControl\Controls\GravatarDemoCtl.xaml.cs">
      <DependentUpon>GravatarDemoCtl.xaml</DependentUpon>
>>>>>>> 86f09404
    </Compile>
    <Compile Include="UserControl\Controls\OutlineTextDemoCtl.xaml.cs">
      <DependentUpon>OutlineTextDemoCtl.xaml</DependentUpon>
    </Compile>
    <Compile Include="UserControl\Controls\GifImageDemoCtl.xaml.cs">
      <DependentUpon>GifImageDemoCtl.xaml</DependentUpon>
    </Compile>
    <Compile Include="UserControl\Controls\GrowlDemoCtl.xaml.cs">
      <DependentUpon>GrowlDemoCtl.xaml</DependentUpon>
    </Compile>
    <Compile Include="UserControl\Controls\ImageBrowserDemoCtl.xaml.cs">
      <DependentUpon>ImageBrowserDemoCtl.xaml</DependentUpon>
    </Compile>
    <Compile Include="UserControl\Controls\LoadingDemoCtl.xaml.cs">
      <DependentUpon>LoadingDemoCtl.xaml</DependentUpon>
    </Compile>
    <Compile Include="UserControl\Controls\NumericUpDownDemoCtl.xaml.cs">
      <DependentUpon>NumericUpDownDemoCtl.xaml</DependentUpon>
    </Compile>
    <Compile Include="UserControl\Controls\PasswordBoxDemoCtl.xaml.cs">
      <DependentUpon>PasswordBoxDemoCtl.xaml</DependentUpon>
    </Compile>
    <Compile Include="UserControl\Controls\PreviewSliderDemoCtl.xaml.cs">
      <DependentUpon>PreviewSliderDemoCtl.xaml</DependentUpon>
    </Compile>
    <Compile Include="UserControl\Controls\ProgressButtonDemoCtl.xaml.cs">
      <DependentUpon>ProgressButtonDemoCtl.xaml</DependentUpon>
    </Compile>
    <Compile Include="UserControl\Controls\RateDemoCtl.xaml.cs">
      <DependentUpon>RateDemoCtl.xaml</DependentUpon>
    </Compile>
    <Compile Include="UserControl\Controls\ScrollViewerDemoCtl.xaml.cs">
      <DependentUpon>ScrollViewerDemoCtl.xaml</DependentUpon>
    </Compile>
    <Compile Include="UserControl\Controls\SearchBarDemoCtl.xaml.cs">
      <DependentUpon>SearchBarDemoCtl.xaml</DependentUpon>
    </Compile>
    <Compile Include="UserControl\Controls\ShieldDemoCtl.xaml.cs">
      <DependentUpon>ShieldDemoCtl.xaml</DependentUpon>
    </Compile>
    <Compile Include="UserControl\Controls\StepBarDemoCtl.xaml.cs">
      <DependentUpon>StepBarDemoCtl.xaml</DependentUpon>
    </Compile>
    <Compile Include="UserControl\Controls\TagDemoCtl.xaml.cs">
      <DependentUpon>TagDemoCtl.xaml</DependentUpon>
    </Compile>
    <Compile Include="UserControl\Controls\TextBoxDemoCtl.xaml.cs">
      <DependentUpon>TextBoxDemoCtl.xaml</DependentUpon>
    </Compile>
    <Compile Include="UserControl\Controls\TimePickerDemoCtl.xaml.cs">
      <DependentUpon>TimePickerDemoCtl.xaml</DependentUpon>
    </Compile>
    <Compile Include="UserControl\Controls\TransferDemoCtl.xaml.cs">
      <DependentUpon>TransferDemoCtl.xaml</DependentUpon>
    </Compile>
    <Compile Include="UserControl\Controls\WaterfallPanelDemoCtl.xaml.cs">
      <DependentUpon>WaterfallPanelDemoCtl.xaml</DependentUpon>
    </Compile>
    <Compile Include="UserControl\Controls\WindowDemoCtl.xaml.cs">
      <DependentUpon>WindowDemoCtl.xaml</DependentUpon>
    </Compile>
    <Compile Include="UserControl\Main\ContributorsView.xaml.cs">
      <DependentUpon>ContributorsView.xaml</DependentUpon>
    </Compile>
    <Compile Include="UserControl\Main\NoUserContent.xaml.cs">
      <DependentUpon>NoUserContent.xaml</DependentUpon>
    </Compile>
    <Compile Include="UserControl\Main\QQGroupView.xaml.cs">
      <DependentUpon>QQGroupView.xaml</DependentUpon>
    </Compile>
    <Compile Include="UserControl\Main\UnderConstruction.xaml.cs">
      <DependentUpon>UnderConstruction.xaml</DependentUpon>
    </Compile>
    <Compile Include="UserControl\Styles\BorderDemoCtl.xaml.cs">
      <DependentUpon>BorderDemoCtl.xaml</DependentUpon>
    </Compile>
    <Compile Include="UserControl\Styles\BrushDemoCtl.xaml.cs">
      <DependentUpon>BrushDemoCtl.xaml</DependentUpon>
    </Compile>
    <Compile Include="UserControl\Styles\ButtonDemoCtl.xaml.cs">
      <DependentUpon>ButtonDemoCtl.xaml</DependentUpon>
    </Compile>
    <Compile Include="UserControl\Styles\CalendarDemoCtl.xaml.cs">
      <DependentUpon>CalendarDemoCtl.xaml</DependentUpon>
    </Compile>
    <Compile Include="UserControl\Styles\CheckBoxDemoCtl.xaml.cs">
      <DependentUpon>CheckBoxDemoCtl.xaml</DependentUpon>
    </Compile>
    <Compile Include="UserControl\Styles\GroupBoxDemoCtl.xaml.cs">
      <DependentUpon>GroupBoxDemoCtl.xaml</DependentUpon>
    </Compile>
    <Compile Include="UserControl\Styles\LabelDemoCtl.xaml.cs">
      <DependentUpon>LabelDemoCtl.xaml</DependentUpon>
    </Compile>
    <Compile Include="UserControl\Styles\ListViewDemoCtl.xaml.cs">
      <DependentUpon>ListViewDemoCtl.xaml</DependentUpon>
    </Compile>
    <Compile Include="UserControl\Styles\NativeComboBoxDemoCtl.xaml.cs">
      <DependentUpon>NativeComboBoxDemoCtl.xaml</DependentUpon>
    </Compile>
    <Compile Include="UserControl\Styles\DataGridDemoCtl.xaml.cs">
      <DependentUpon>DataGridDemoCtl.xaml</DependentUpon>
    </Compile>
    <Compile Include="UserControl\Styles\NativeDatePickerDemoCtl.xaml.cs">
      <DependentUpon>NativeDatePickerDemoCtl.xaml</DependentUpon>
    </Compile>
    <Compile Include="UserControl\Styles\ExpanderDemoCtl.xaml.cs">
      <DependentUpon>ExpanderDemoCtl.xaml</DependentUpon>
    </Compile>
    <Compile Include="UserControl\Main\LeftMainContent.xaml.cs">
      <DependentUpon>LeftMainContent.xaml</DependentUpon>
    </Compile>
    <Compile Include="UserControl\Main\MainContent.xaml.cs">
      <DependentUpon>MainContent.xaml</DependentUpon>
    </Compile>
    <Compile Include="UserControl\Controls\PaginationDemoCtl.xaml.cs">
      <DependentUpon>PaginationDemoCtl.xaml</DependentUpon>
    </Compile>
    <Compile Include="UserControl\Controls\TimeBarDemoCtl.xaml.cs">
      <DependentUpon>TimeBarDemoCtl.xaml</DependentUpon>
    </Compile>
    <Compile Include="UserControl\Styles\ListBoxDemoCtl.xaml.cs">
      <DependentUpon>ListBoxDemoCtl.xaml</DependentUpon>
    </Compile>
    <Compile Include="UserControl\Styles\MenuDemoCtl.xaml.cs">
      <DependentUpon>MenuDemoCtl.xaml</DependentUpon>
    </Compile>
    <Compile Include="UserControl\Styles\NativeScrollViewerDemoCtl.xaml.cs">
      <DependentUpon>NativeScrollViewerDemoCtl.xaml</DependentUpon>
    </Compile>
    <Compile Include="UserControl\Styles\NativeTabControlDemoCtl.xaml.cs">
      <DependentUpon>NativeTabControlDemoCtl.xaml</DependentUpon>
    </Compile>
    <Compile Include="UserControl\Styles\NativePasswordBoxDemoCtl.xaml.cs">
      <DependentUpon>NativePasswordBoxDemoCtl.xaml</DependentUpon>
    </Compile>
    <Compile Include="UserControl\Styles\NativeProgressBarDemoCtl.xaml.cs">
      <DependentUpon>NativeProgressBarDemoCtl.xaml</DependentUpon>
    </Compile>
    <Compile Include="UserControl\Controls\TabControlDemoCtl.xaml.cs">
      <DependentUpon>TabControlDemoCtl.xaml</DependentUpon>
    </Compile>
    <Compile Include="UserControl\Styles\RadioButtonDemoCtl.xaml.cs">
      <DependentUpon>RadioButtonDemoCtl.xaml</DependentUpon>
    </Compile>
    <Compile Include="UserControl\Styles\RichTextBoxDemoCtl.xaml.cs">
      <DependentUpon>RichTextBoxDemoCtl.xaml</DependentUpon>
    </Compile>
    <Compile Include="UserControl\Styles\SliderDemoCtl.xaml.cs">
      <DependentUpon>SliderDemoCtl.xaml</DependentUpon>
    </Compile>
    <Compile Include="UserControl\Styles\TextBlockDemoCtl.xaml.cs">
      <DependentUpon>TextBlockDemoCtl.xaml</DependentUpon>
    </Compile>
    <Compile Include="UserControl\Styles\NativeTextBoxDemoCtl.xaml.cs">
      <DependentUpon>NativeTextBoxDemoCtl.xaml</DependentUpon>
    </Compile>
    <Compile Include="UserControl\Styles\ToggleButtonDemoCtl.xaml.cs">
      <DependentUpon>ToggleButtonDemoCtl.xaml</DependentUpon>
    </Compile>
    <Compile Include="UserControl\Styles\ToolBarDemoCtl.xaml.cs">
      <DependentUpon>ToolBarDemoCtl.xaml</DependentUpon>
    </Compile>
    <Compile Include="UserControl\Styles\TreeViewDemoCtl.xaml.cs">
      <DependentUpon>TreeViewDemoCtl.xaml</DependentUpon>
    </Compile>
    <Compile Include="ViewModel\Basic\ChatBoxViewModel.cs" />
    <Compile Include="ViewModel\Common\ComboBoxDemoViewModel.cs" />
    <Compile Include="ViewModel\Controls\CoverViewModel.cs" />
    <Compile Include="ViewModel\Controls\DialogDemoViewModel.cs" />
    <Compile Include="ViewModel\DemoViewModelBase!1.cs" />
    <Compile Include="ViewModel\Main\ContributorsViewModel.cs" />
    <Compile Include="ViewModel\Controls\GrowlDemoViewModel.cs" />
    <Compile Include="ViewModel\Controls\ImageBrowserDemoViewModel.cs" />
    <Compile Include="ViewModel\Main\MainViewModel.cs" />
    <Compile Include="ViewModel\Controls\PaginationDemoViewModel.cs" />
    <Compile Include="ViewModel\Controls\StepBarDemoViewModel.cs" />
    <Compile Include="ViewModel\ViewModelLocator.cs" />
    <Compile Include="ViewModel\Controls\WindowDemoViewModel.cs" />
    <Compile Include="Window\AboutWindow.xaml.cs">
      <DependentUpon>AboutWindow.xaml</DependentUpon>
    </Compile>
    <Compile Include="Window\BlurWindow.xaml.cs">
      <DependentUpon>BlurWindow.xaml</DependentUpon>
    </Compile>
    <Compile Include="Window\CommonWindow.xaml.cs">
      <DependentUpon>CommonWindow.xaml</DependentUpon>
    </Compile>
    <Compile Include="Window\CustomNonClientAreaWindow.xaml.cs">
      <DependentUpon>CustomNonClientAreaWindow.xaml</DependentUpon>
    </Compile>
    <Compile Include="Window\NoNonClientAreaDragableWindow.xaml.cs">
      <DependentUpon>NoNonClientAreaDragableWindow.xaml</DependentUpon>
    </Compile>
    <Page Include="MainWindow.xaml">
      <Generator>MSBuild:Compile</Generator>
      <SubType>Designer</SubType>
    </Page>
    <Compile Include="App.xaml.cs">
      <DependentUpon>App.xaml</DependentUpon>
      <SubType>Code</SubType>
    </Compile>
    <Compile Include="MainWindow.xaml.cs">
      <DependentUpon>MainWindow.xaml</DependentUpon>
      <SubType>Code</SubType>
    </Compile>
    <Page Include="Resources\Themes\Basic\Basic.xaml">
      <SubType>Designer</SubType>
      <Generator>MSBuild:Compile</Generator>
    </Page>
    <Page Include="Resources\Themes\Basic\Brushes.xaml">
      <SubType>Designer</SubType>
      <Generator>MSBuild:Compile</Generator>
    </Page>
    <Page Include="Resources\Themes\Basic\Colors\Colors.xaml">
      <SubType>Designer</SubType>
      <Generator>MSBuild:Compile</Generator>
    </Page>
    <Page Include="Resources\Themes\Basic\Converters.xaml">
      <SubType>Designer</SubType>
      <Generator>MSBuild:Compile</Generator>
    </Page>
    <Page Include="Resources\Themes\Basic\Colors\ColorsDark.xaml">
      <SubType>Designer</SubType>
      <Generator>MSBuild:Compile</Generator>
    </Page>
    <Page Include="Resources\Themes\Basic\Geometries.xaml">
      <SubType>Designer</SubType>
      <Generator>MSBuild:Compile</Generator>
    </Page>
    <Page Include="Resources\Themes\SkinDefault.xaml">
      <SubType>Designer</SubType>
      <Generator>MSBuild:Compile</Generator>
    </Page>
    <Page Include="Resources\Themes\Styles\Style.xaml">
      <SubType>Designer</SubType>
      <Generator>MSBuild:Compile</Generator>
    </Page>
    <Page Include="Resources\Themes\Styles\StyleDark.xaml">
      <SubType>Designer</SubType>
      <Generator>MSBuild:Compile</Generator>
    </Page>
    <Page Include="Resources\Themes\SkinDark.xaml">
      <SubType>Designer</SubType>
      <Generator>MSBuild:Compile</Generator>
    </Page>
    <Page Include="Resources\Themes\Theme.xaml">
      <SubType>Designer</SubType>
      <Generator>MSBuild:Compile</Generator>
    </Page>
    <Page Include="UserControl\Basic\Avatar.xaml">
      <SubType>Designer</SubType>
      <Generator>MSBuild:Compile</Generator>
    </Page>
    <Page Include="UserControl\Basic\ChatBox.xaml">
      <SubType>Designer</SubType>
      <Generator>MSBuild:Compile</Generator>
    </Page>
    <Page Include="UserControl\Basic\TextDialog.xaml">
      <SubType>Designer</SubType>
      <Generator>MSBuild:Compile</Generator>
    </Page>
    <Page Include="UserControl\Controls\AnimationPathDemoCtl.xaml">
      <SubType>Designer</SubType>
      <Generator>MSBuild:Compile</Generator>
    </Page>
    <Page Include="UserControl\Controls\BadgeDemoCtl.xaml">
      <SubType>Designer</SubType>
      <Generator>MSBuild:Compile</Generator>
    </Page>
    <Page Include="UserControl\Controls\CalendarWithClockDemoCtl.xaml">
      <SubType>Designer</SubType>
      <Generator>MSBuild:Compile</Generator>
    </Page>
    <Page Include="UserControl\Controls\CarouselDemoCtl.xaml">
      <SubType>Designer</SubType>
      <Generator>MSBuild:Compile</Generator>
    </Page>
    <Page Include="UserControl\Controls\ChatBubbleDemoCtl.xaml">
      <SubType>Designer</SubType>
      <Generator>MSBuild:Compile</Generator>
    </Page>
    <Page Include="UserControl\Controls\CirclePanelDemoCtl.xaml">
      <SubType>Designer</SubType>
      <Generator>MSBuild:Compile</Generator>
    </Page>
    <Page Include="UserControl\Controls\DialogDemoCtl.xaml">
      <SubType>Designer</SubType>
      <Generator>MSBuild:Compile</Generator>
    </Page>
    <Page Include="UserControl\Controls\ProgressBarDemoCtl.xaml">
      <SubType>Designer</SubType>
      <Generator>MSBuild:Compile</Generator>
    </Page>
    <Page Include="UserControl\Controls\ClockDemoCtl.xaml">
      <SubType>Designer</SubType>
      <Generator>MSBuild:Compile</Generator>
    </Page>
    <Page Include="UserControl\Controls\ColorPickerDemoCtl.xaml">
      <SubType>Designer</SubType>
      <Generator>MSBuild:Compile</Generator>
    </Page>
    <Page Include="UserControl\Controls\ComboBoxDemoCtl.xaml">
      <SubType>Designer</SubType>
      <Generator>MSBuild:Compile</Generator>
    </Page>
    <Page Include="UserControl\Controls\CompareSliderDemoCtl.xaml">
      <SubType>Designer</SubType>
      <Generator>MSBuild:Compile</Generator>
    </Page>
    <Page Include="UserControl\Controls\CoverFlowDemoCtl.xaml">
      <SubType>Designer</SubType>
      <Generator>MSBuild:Compile</Generator>
    </Page>
    <Page Include="UserControl\Controls\CoverViewDemoCtl.xaml">
      <SubType>Designer</SubType>
      <Generator>MSBuild:Compile</Generator>
    </Page>
    <Page Include="UserControl\Controls\DatePickerDemoCtl.xaml">
      <Generator>MSBuild:Compile</Generator>
      <SubType>Designer</SubType>
    </Page>
    <Page Include="UserControl\Controls\DateTimePickerDemoCtl.xaml">
      <SubType>Designer</SubType>
      <Generator>MSBuild:Compile</Generator>
    </Page>
    <Page Include="UserControl\Controls\FlipClockDemoCtl.xaml">
      <SubType>Designer</SubType>
      <Generator>MSBuild:Compile</Generator>
    </Page>
    <Page Include="UserControl\Controls\GotoTopDemoCtl.xaml">
      <SubType>Designer</SubType>
      <Generator>MSBuild:Compile</Generator>
    </Page>
<<<<<<< HEAD
    <Page Include="UserControl\Controls\NotifyIconDemoCtl.xaml">
=======
    <Page Include="UserControl\Controls\GravatarDemoCtl.xaml">
>>>>>>> 86f09404
      <SubType>Designer</SubType>
      <Generator>MSBuild:Compile</Generator>
    </Page>
    <Page Include="UserControl\Controls\OutlineTextDemoCtl.xaml">
      <SubType>Designer</SubType>
      <Generator>MSBuild:Compile</Generator>
    </Page>
    <Page Include="UserControl\Controls\GifImageDemoCtl.xaml">
      <SubType>Designer</SubType>
      <Generator>MSBuild:Compile</Generator>
    </Page>
    <Page Include="UserControl\Controls\GrowlDemoCtl.xaml">
      <SubType>Designer</SubType>
      <Generator>MSBuild:Compile</Generator>
    </Page>
    <Page Include="UserControl\Controls\ImageBrowserDemoCtl.xaml">
      <SubType>Designer</SubType>
      <Generator>MSBuild:Compile</Generator>
    </Page>
    <Page Include="UserControl\Controls\LoadingDemoCtl.xaml">
      <SubType>Designer</SubType>
      <Generator>MSBuild:Compile</Generator>
    </Page>
    <Page Include="UserControl\Controls\NumericUpDownDemoCtl.xaml">
      <SubType>Designer</SubType>
      <Generator>MSBuild:Compile</Generator>
    </Page>
    <Page Include="UserControl\Controls\PasswordBoxDemoCtl.xaml">
      <SubType>Designer</SubType>
      <Generator>MSBuild:Compile</Generator>
    </Page>
    <Page Include="UserControl\Controls\PreviewSliderDemoCtl.xaml">
      <SubType>Designer</SubType>
      <Generator>MSBuild:Compile</Generator>
    </Page>
    <Page Include="UserControl\Controls\ProgressButtonDemoCtl.xaml">
      <SubType>Designer</SubType>
      <Generator>MSBuild:Compile</Generator>
    </Page>
    <Page Include="UserControl\Controls\RateDemoCtl.xaml">
      <SubType>Designer</SubType>
      <Generator>MSBuild:Compile</Generator>
    </Page>
    <Page Include="UserControl\Controls\ScrollViewerDemoCtl.xaml">
      <SubType>Designer</SubType>
      <Generator>MSBuild:Compile</Generator>
    </Page>
    <Page Include="UserControl\Controls\SearchBarDemoCtl.xaml">
      <SubType>Designer</SubType>
      <Generator>MSBuild:Compile</Generator>
    </Page>
    <Page Include="UserControl\Controls\ShieldDemoCtl.xaml">
      <SubType>Designer</SubType>
      <Generator>MSBuild:Compile</Generator>
    </Page>
    <Page Include="UserControl\Controls\StepBarDemoCtl.xaml">
      <SubType>Designer</SubType>
      <Generator>MSBuild:Compile</Generator>
    </Page>
    <Page Include="UserControl\Controls\TagDemoCtl.xaml">
      <SubType>Designer</SubType>
      <Generator>MSBuild:Compile</Generator>
    </Page>
    <Page Include="UserControl\Controls\TextBoxDemoCtl.xaml">
      <SubType>Designer</SubType>
      <Generator>MSBuild:Compile</Generator>
    </Page>
    <Page Include="UserControl\Controls\TimePickerDemoCtl.xaml">
      <SubType>Designer</SubType>
      <Generator>MSBuild:Compile</Generator>
    </Page>
    <Page Include="UserControl\Controls\TransferDemoCtl.xaml">
      <SubType>Designer</SubType>
      <Generator>MSBuild:Compile</Generator>
    </Page>
    <Page Include="UserControl\Controls\WaterfallPanelDemoCtl.xaml">
      <SubType>Designer</SubType>
      <Generator>MSBuild:Compile</Generator>
    </Page>
    <Page Include="UserControl\Controls\WindowDemoCtl.xaml">
      <SubType>Designer</SubType>
      <Generator>MSBuild:Compile</Generator>
    </Page>
    <Page Include="UserControl\Main\ContributorsView.xaml">
      <SubType>Designer</SubType>
      <Generator>MSBuild:Compile</Generator>
    </Page>
    <Page Include="UserControl\Main\NoUserContent.xaml">
      <SubType>Designer</SubType>
      <Generator>MSBuild:Compile</Generator>
    </Page>
    <Page Include="UserControl\Main\QQGroupView.xaml">
      <SubType>Designer</SubType>
      <Generator>MSBuild:Compile</Generator>
    </Page>
    <Page Include="UserControl\Main\UnderConstruction.xaml">
      <SubType>Designer</SubType>
      <Generator>MSBuild:Compile</Generator>
    </Page>
    <Page Include="UserControl\Styles\BorderDemoCtl.xaml">
      <SubType>Designer</SubType>
      <Generator>MSBuild:Compile</Generator>
    </Page>
    <Page Include="UserControl\Styles\BrushDemoCtl.xaml">
      <SubType>Designer</SubType>
      <Generator>MSBuild:Compile</Generator>
    </Page>
    <Page Include="UserControl\Styles\ButtonDemoCtl.xaml">
      <SubType>Designer</SubType>
      <Generator>MSBuild:Compile</Generator>
    </Page>
    <Page Include="UserControl\Styles\CalendarDemoCtl.xaml">
      <SubType>Designer</SubType>
      <Generator>MSBuild:Compile</Generator>
    </Page>
    <Page Include="UserControl\Styles\CheckBoxDemoCtl.xaml">
      <SubType>Designer</SubType>
      <Generator>MSBuild:Compile</Generator>
    </Page>
    <Page Include="UserControl\Styles\GroupBoxDemoCtl.xaml">
      <SubType>Designer</SubType>
      <Generator>MSBuild:Compile</Generator>
    </Page>
    <Page Include="UserControl\Styles\LabelDemoCtl.xaml">
      <SubType>Designer</SubType>
      <Generator>MSBuild:Compile</Generator>
    </Page>
    <Page Include="UserControl\Styles\ListViewDemoCtl.xaml">
      <SubType>Designer</SubType>
      <Generator>MSBuild:Compile</Generator>
    </Page>
    <Page Include="UserControl\Styles\NativeComboBoxDemoCtl.xaml">
      <SubType>Designer</SubType>
      <Generator>MSBuild:Compile</Generator>
    </Page>
    <Page Include="UserControl\Styles\DataGridDemoCtl.xaml">
      <SubType>Designer</SubType>
      <Generator>MSBuild:Compile</Generator>
    </Page>
    <Page Include="UserControl\Styles\NativeDatePickerDemoCtl.xaml">
      <SubType>Designer</SubType>
      <Generator>MSBuild:Compile</Generator>
    </Page>
    <Page Include="UserControl\Styles\ExpanderDemoCtl.xaml">
      <SubType>Designer</SubType>
      <Generator>MSBuild:Compile</Generator>
    </Page>
    <Page Include="UserControl\Main\LeftMainContent.xaml">
      <SubType>Designer</SubType>
      <Generator>MSBuild:Compile</Generator>
    </Page>
    <Page Include="UserControl\Main\MainContent.xaml">
      <SubType>Designer</SubType>
      <Generator>MSBuild:Compile</Generator>
    </Page>
    <Page Include="UserControl\Controls\PaginationDemoCtl.xaml">
      <SubType>Designer</SubType>
      <Generator>MSBuild:Compile</Generator>
    </Page>
    <Page Include="UserControl\Controls\TimeBarDemoCtl.xaml">
      <SubType>Designer</SubType>
      <Generator>MSBuild:Compile</Generator>
    </Page>
    <Page Include="UserControl\Styles\ListBoxDemoCtl.xaml">
      <SubType>Designer</SubType>
      <Generator>MSBuild:Compile</Generator>
    </Page>
    <Page Include="UserControl\Styles\MenuDemoCtl.xaml">
      <SubType>Designer</SubType>
      <Generator>MSBuild:Compile</Generator>
    </Page>
    <Page Include="UserControl\Styles\NativeScrollViewerDemoCtl.xaml">
      <SubType>Designer</SubType>
      <Generator>MSBuild:Compile</Generator>
    </Page>
    <Page Include="UserControl\Styles\NativeTabControlDemoCtl.xaml">
      <SubType>Designer</SubType>
      <Generator>MSBuild:Compile</Generator>
    </Page>
    <Page Include="UserControl\Styles\NativePasswordBoxDemoCtl.xaml">
      <SubType>Designer</SubType>
      <Generator>MSBuild:Compile</Generator>
    </Page>
    <Page Include="UserControl\Styles\NativeProgressBarDemoCtl.xaml">
      <SubType>Designer</SubType>
      <Generator>MSBuild:Compile</Generator>
    </Page>
    <Page Include="UserControl\Controls\TabControlDemoCtl.xaml">
      <SubType>Designer</SubType>
      <Generator>MSBuild:Compile</Generator>
    </Page>
    <Page Include="UserControl\Styles\RadioButtonDemoCtl.xaml">
      <SubType>Designer</SubType>
      <Generator>MSBuild:Compile</Generator>
    </Page>
    <Page Include="UserControl\Styles\RichTextBoxDemoCtl.xaml">
      <SubType>Designer</SubType>
      <Generator>MSBuild:Compile</Generator>
    </Page>
    <Page Include="UserControl\Styles\SliderDemoCtl.xaml">
      <SubType>Designer</SubType>
      <Generator>MSBuild:Compile</Generator>
    </Page>
    <Page Include="UserControl\Styles\TextBlockDemoCtl.xaml">
      <SubType>Designer</SubType>
      <Generator>MSBuild:Compile</Generator>
    </Page>
    <Page Include="UserControl\Styles\NativeTextBoxDemoCtl.xaml">
      <SubType>Designer</SubType>
      <Generator>MSBuild:Compile</Generator>
    </Page>
    <Page Include="UserControl\Styles\ToggleButtonDemoCtl.xaml">
      <SubType>Designer</SubType>
      <Generator>MSBuild:Compile</Generator>
    </Page>
    <Page Include="UserControl\Styles\ToolBarDemoCtl.xaml">
      <SubType>Designer</SubType>
      <Generator>MSBuild:Compile</Generator>
    </Page>
    <Page Include="UserControl\Styles\TreeViewDemoCtl.xaml">
      <SubType>Designer</SubType>
      <Generator>MSBuild:Compile</Generator>
    </Page>
    <Page Include="Window\AboutWindow.xaml">
      <SubType>Designer</SubType>
      <Generator>MSBuild:Compile</Generator>
    </Page>
    <Page Include="Window\BlurWindow.xaml">
      <SubType>Designer</SubType>
      <Generator>MSBuild:Compile</Generator>
    </Page>
    <Page Include="Window\CommonWindow.xaml">
      <SubType>Designer</SubType>
      <Generator>MSBuild:Compile</Generator>
    </Page>
    <Page Include="Window\CustomNonClientAreaWindow.xaml">
      <SubType>Designer</SubType>
      <Generator>MSBuild:Compile</Generator>
    </Page>
    <Page Include="Window\NoNonClientAreaDragableWindow.xaml">
      <SubType>Designer</SubType>
      <Generator>MSBuild:Compile</Generator>
    </Page>
  </ItemGroup>
  <ItemGroup>
    <Compile Include="Properties\AssemblyInfo.cs">
      <SubType>Code</SubType>
    </Compile>
  </ItemGroup>
  <ItemGroup>
    <Resource Include="Resources\Img\1.jpg" />
    <Resource Include="Resources\Img\2.jpg" />
    <Resource Include="Resources\Img\3.jpg" />
    <Resource Include="Resources\Img\4.jpg" />
    <Resource Include="Resources\Img\5.jpg" />
  </ItemGroup>
  <ItemGroup>
    <Resource Include="Resources\Img\b1.jpg" />
    <Resource Include="Resources\Img\b2.jpg" />
  </ItemGroup>
  <ItemGroup>
    <Content Include="Data\MessageToken.tt">
      <Generator>TextTemplatingFileGenerator</Generator>
      <LastGenOutput>MessageToken.cs</LastGenOutput>
    </Content>
<<<<<<< HEAD
    <Resource Include="Resources\Img\LeftMainContent\NotificationHub_16x.png" />
=======
    <Resource Include="Resources\Img\LeftMainContent\Dialog_16x.png" />
    <Resource Include="Resources\Img\under_construction.gif" />
    <Resource Include="Resources\Img\LeftMainContent\User_16x.png" />
    <Resource Include="Resources\Img\LeftMainContent\DotLarge_16x.png" />
>>>>>>> 86f09404
    <Resource Include="Resources\Img\LeftMainContent\GoToTop_16x.png" />
    <Resource Include="Resources\Img\LeftMainContent\Label_16x.png" />
    <Resource Include="Resources\Img\Chat\chat_back1.jpg" />
    <Resource Include="Resources\Img\Chat\chat_back2.jpg" />
    <Resource Include="Resources\Img\LeftMainContent\Bubble_16xLG.png" />
    <Resource Include="Resources\Img\LeftMainContent\Transfer_16x.png" />
    <Resource Include="Resources\Img\LeftMainContent\ProgressButton_16x.png" />
    <Resource Include="Resources\Img\LeftMainContent\SortAscending_grey_16x.png" />
    <Resource Include="Resources\Img\LeftMainContent\LinearCarousel_16x.png" />
    <Resource Include="Resources\Img\Album\1.jpg" />
    <Resource Include="Resources\Img\Album\10.jpg" />
    <Resource Include="Resources\Img\Album\2.jpg" />
    <Resource Include="Resources\Img\Album\3.jpg" />
    <Resource Include="Resources\Img\Album\4.jpg" />
    <Resource Include="Resources\Img\Album\5.jpg" />
    <Resource Include="Resources\Img\Album\6.jpg" />
    <Resource Include="Resources\Img\Album\7.jpg" />
    <Resource Include="Resources\Img\Album\8.jpg" />
    <Resource Include="Resources\Img\Album\9.jpg" />
    <Resource Include="Resources\Img\LeftMainContent\DetailDataView_16x.png" />
    <Resource Include="Resources\Img\LeftMainContent\Panel_16x.png" />
    <Resource Include="Resources\Img\LeftMainContent\Shield_16x.png" />
    <Resource Include="Resources\Img\LeftMainContent\Star.png" />
    <Resource Include="Resources\Img\qq-group.jpg" />
    <Resource Include="Resources\Img\LeftMainContent\FlipVertical_16x.png" />
    <Resource Include="Resources\Img\car_chase.gif" />
    <Resource Include="Resources\Img\LeftMainContent\Animation_16x.png" />
    <Resource Include="Resources\Img\LeftMainContent\Tag_16x.png" />
    <Resource Include="Resources\Img\LeftMainContent\Search_16x.png" />
    <Resource Include="Resources\Img\LeftMainContent\ToolBar_16x.png" />
    <Resource Include="Resources\Img\LeftMainContent\RichTextBox_16x.png" />
    <Resource Include="Resources\Img\LeftMainContent\ListView_16x.png" />
    <Resource Include="Resources\Img\LeftMainContent\GroupBox_16x.png" />
    <Resource Include="Resources\Img\LeftMainContent\ColorWheel_16x.png" />
    <Resource Include="Resources\Img\LeftMainContent\Slider_16x.png" />
    <Resource Include="Resources\Img\LeftMainContent\HoverMenu_16x.png" />
    <Resource Include="Resources\Img\icon.ico" />
    <Resource Include="Resources\Img\LeftMainContent\Brush_16x.png" />
    <Resource Include="Resources\Img\Avatar\avatar1.png" />
    <Resource Include="Resources\Img\Avatar\avatar2.png" />
    <Resource Include="Resources\Img\Avatar\avatar3.png" />
    <Resource Include="Resources\Img\Avatar\avatar4.png" />
    <Resource Include="Resources\Img\Avatar\avatar5.png" />
    <Resource Include="Resources\Img\Avatar\avatar6.png" />
    <Resource Include="Resources\Img\Flag\cn.png" />
    <Resource Include="Resources\Img\Flag\en.png" />
    <Resource Include="Resources\Img\LeftMainContent\RadioButton_16x.png" />
    <Resource Include="Resources\Img\LeftMainContent\BorderElement_16x.png" />
    <Resource Include="Resources\Img\LeftMainContent\ScrollBox_16x.png" />
    <Resource Include="Resources\Img\LeftMainContent\ContextMenu_16x.png" />
    <Resource Include="Resources\Img\LeftMainContent\WindowsForm_16x.png" />
    <Resource Include="Resources\Img\LeftMainContent\TreeView_16x.png" />
    <Resource Include="Resources\Img\LeftMainContent\ListBox_16x.png" />
    <Resource Include="Resources\Img\LeftMainContent\CheckBox_16x.png" />
    <Resource Include="Resources\Img\LeftMainContent\Path_16x.png" />
    <Resource Include="Resources\Img\LeftMainContent\Paginator_16x.png" />
    <Resource Include="Resources\Img\LeftMainContent\Timeline_16x.png" />
    <Resource Include="Resources\Img\LeftMainContent\SplitterControl_16x.png" />
    <Resource Include="Resources\Img\LeftMainContent\Carousel_16x.png" />
    <Resource Include="Resources\Img\LeftMainContent\ColorPalette_16x.png" />
    <Resource Include="Resources\Img\LeftMainContent\ImageBrowser_16x.png" />
    <Resource Include="Resources\Img\LeftMainContent\Loading_Blue_16x.png" />
    <Resource Include="Resources\Img\LeftMainContent\Message_16x.png" />
    <Resource Include="Resources\Img\LeftMainContent\Flow_16x.png" />
    <Resource Include="Resources\Img\LeftMainContent\TimePicker_16x.png" />
    <Resource Include="Resources\Img\LeftMainContent\Time_color_16x.png" />
    <Resource Include="Resources\Img\LeftMainContent\NumericListBox_16x.png" />
    <Resource Include="Resources\Img\LeftMainContent\Toggle_16x.png" />
    <Resource Include="Resources\Img\LeftMainContent\DataGrid_16x.png" />
    <Resource Include="Resources\Img\LeftMainContent\TabPage_16x.png" />
    <Resource Include="Resources\Img\LeftMainContent\DatePicker_16x.png" />
    <Resource Include="Resources\Img\LeftMainContent\Calendar_16x.png" />
    <Resource Include="Resources\Img\LeftMainContent\ProgressBar_16x.png" />
    <Resource Include="Resources\Img\LeftMainContent\Expander_16x.png" />
    <Resource Include="Resources\Img\LeftMainContent\PasswordBox_16x.png" />
    <Resource Include="Resources\Img\LeftMainContent\TextBox_16x.png" />
    <Resource Include="Resources\Img\LeftMainContent\ComboBox_16x.png" />
    <Resource Include="Resources\Img\LeftMainContent\TextBlock_16x.png" />
    <Resource Include="Resources\Img\LeftMainContent\ButtonClick_16x.png" />
  </ItemGroup>
  <ItemGroup>
    <Service Include="{508349B6-6B84-4DF5-91F0-309BEEBAD82D}" />
  </ItemGroup>
  <ItemGroup>
    <None Include="packages.config" />
  </ItemGroup>
  <ItemGroup>
    <EmbeddedResource Include="Properties\Langs\Lang.en.resx">
      <Generator>PublicResXFileCodeGenerator</Generator>
      <LastGenOutput>Lang.en.Designer.cs</LastGenOutput>
    </EmbeddedResource>
    <EmbeddedResource Include="Properties\Langs\Lang.resx">
      <Generator>PublicResXFileCodeGenerator</Generator>
      <LastGenOutput>Lang.Designer.cs</LastGenOutput>
      <SubType>Designer</SubType>
    </EmbeddedResource>
  </ItemGroup>
  <ItemGroup>
    <ProjectReference Include="..\HandyControl\HandyControl.csproj">
      <Project>{dc966e3d-bcff-4652-98cf-070e5494749a}</Project>
      <Name>HandyControl</Name>
    </ProjectReference>
  </ItemGroup>
  <ItemGroup />
  <Import Project="$(MSBuildToolsPath)\Microsoft.CSharp.targets" />
</Project><|MERGE_RESOLUTION|>--- conflicted
+++ resolved
@@ -187,13 +187,10 @@
     <Compile Include="UserControl\Controls\GotoTopDemoCtl.xaml.cs">
       <DependentUpon>GotoTopDemoCtl.xaml</DependentUpon>
     </Compile>
-<<<<<<< HEAD
     <Compile Include="UserControl\Controls\NotifyIconDemoCtl.xaml.cs">
       <DependentUpon>NotifyIconDemoCtl.xaml</DependentUpon>
-=======
     <Compile Include="UserControl\Controls\GravatarDemoCtl.xaml.cs">
       <DependentUpon>GravatarDemoCtl.xaml</DependentUpon>
->>>>>>> 86f09404
     </Compile>
     <Compile Include="UserControl\Controls\OutlineTextDemoCtl.xaml.cs">
       <DependentUpon>OutlineTextDemoCtl.xaml</DependentUpon>
@@ -528,11 +525,11 @@
       <SubType>Designer</SubType>
       <Generator>MSBuild:Compile</Generator>
     </Page>
-<<<<<<< HEAD
     <Page Include="UserControl\Controls\NotifyIconDemoCtl.xaml">
-=======
+      <SubType>Designer</SubType>
+      <Generator>MSBuild:Compile</Generator>
+    </Page>
     <Page Include="UserControl\Controls\GravatarDemoCtl.xaml">
->>>>>>> 86f09404
       <SubType>Designer</SubType>
       <Generator>MSBuild:Compile</Generator>
     </Page>
@@ -798,14 +795,11 @@
       <Generator>TextTemplatingFileGenerator</Generator>
       <LastGenOutput>MessageToken.cs</LastGenOutput>
     </Content>
-<<<<<<< HEAD
     <Resource Include="Resources\Img\LeftMainContent\NotificationHub_16x.png" />
-=======
     <Resource Include="Resources\Img\LeftMainContent\Dialog_16x.png" />
     <Resource Include="Resources\Img\under_construction.gif" />
     <Resource Include="Resources\Img\LeftMainContent\User_16x.png" />
     <Resource Include="Resources\Img\LeftMainContent\DotLarge_16x.png" />
->>>>>>> 86f09404
     <Resource Include="Resources\Img\LeftMainContent\GoToTop_16x.png" />
     <Resource Include="Resources\Img\LeftMainContent\Label_16x.png" />
     <Resource Include="Resources\Img\Chat\chat_back1.jpg" />
