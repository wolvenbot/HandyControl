--- conflicted
+++ resolved
@@ -45,13 +45,10 @@
 	"TransferDemoCtl",
 	"ChatBubbleDemoCtl",
 	"GotoTopDemoCtl",
-<<<<<<< HEAD
 	"NotifyIconDemoCtl"
-=======
 	"BadgeDemoCtl",
 	"GravatarDemoCtl",
 	"DialogDemoCtl"
->>>>>>> 86f09404
 };
 var styleList = new List<string>
 {
