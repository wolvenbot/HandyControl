--- conflicted
+++ resolved
@@ -393,14 +393,11 @@
                             <Image Source="../../Resources/Img/LeftMainContent/ScrollBox_16x.png"/>
                         </controls:EdgeElement.LeftContent>
                     </ListBoxItem>
-<<<<<<< HEAD
-=======
                     <ListBoxItem Style="{StaticResource ListBoxItemNew}" Tag="{x:Static data:MessageToken.DialogDemoCtl}" Content="{x:Static langs:Lang.Dialog}">
                         <controls:EdgeElement.LeftContent>
                             <Image Source="../../Resources/Img/LeftMainContent/Dialog_16x.png"/>
                         </controls:EdgeElement.LeftContent>
                     </ListBoxItem>
->>>>>>> 86f09404
                     <ListBoxItem Tag="{x:Static data:MessageToken.WindowDemoCtl}" Content="{x:Static langs:Lang.Window}">
                         <controls:EdgeElement.LeftContent>
                             <Image Source="../../Resources/Img/LeftMainContent/WindowsForm_16x.png"/>
