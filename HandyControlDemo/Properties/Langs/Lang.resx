--- conflicted
+++ resolved
@@ -462,10 +462,8 @@
   <data name="CoverFlow" xml:space="preserve">
     <value>封面流</value>
   </data>
-<<<<<<< HEAD
   <data name="PlsEnterKey" xml:space="preserve">
     <value>请输入关键字</value>
-=======
   <data name="OpenNoNonClientAreaDragableWindow" xml:space="preserve">
     <value>打开无非客户端区域可拖拽窗口</value>
   </data>
@@ -474,6 +472,5 @@
   </data>
   <data name="MessageBox" xml:space="preserve">
     <value>消息框</value>
->>>>>>> 88a97fbf
   </data>
 </root>