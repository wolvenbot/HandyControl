﻿<?xml version="1.0" encoding="utf-8"?>
<root>
  <!-- 
    Microsoft ResX Schema 
    
    Version 2.0
    
    The primary goals of this format is to allow a simple XML format 
    that is mostly human readable. The generation and parsing of the 
    various data types are done through the TypeConverter classes 
    associated with the data types.
    
    Example:
    
    ... ado.net/XML headers & schema ...
    <resheader name="resmimetype">text/microsoft-resx</resheader>
    <resheader name="version">2.0</resheader>
    <resheader name="reader">System.Resources.ResXResourceReader, System.Windows.Forms, ...</resheader>
    <resheader name="writer">System.Resources.ResXResourceWriter, System.Windows.Forms, ...</resheader>
    <data name="Name1"><value>this is my long string</value><comment>this is a comment</comment></data>
    <data name="Color1" type="System.Drawing.Color, System.Drawing">Blue</data>
    <data name="Bitmap1" mimetype="application/x-microsoft.net.object.binary.base64">
        <value>[base64 mime encoded serialized .NET Framework object]</value>
    </data>
    <data name="Icon1" type="System.Drawing.Icon, System.Drawing" mimetype="application/x-microsoft.net.object.bytearray.base64">
        <value>[base64 mime encoded string representing a byte array form of the .NET Framework object]</value>
        <comment>This is a comment</comment>
    </data>
                
    There are any number of "resheader" rows that contain simple 
    name/value pairs.
    
    Each data row contains a name, and value. The row also contains a 
    type or mimetype. Type corresponds to a .NET class that support 
    text/value conversion through the TypeConverter architecture. 
    Classes that don't support this are serialized and stored with the 
    mimetype set.
    
    The mimetype is used for serialized objects, and tells the 
    ResXResourceReader how to depersist the object. This is currently not 
    extensible. For a given mimetype the value must be set accordingly:
    
    Note - application/x-microsoft.net.object.binary.base64 is the format 
    that the ResXResourceWriter will generate, however the reader can 
    read any of the formats listed below.
    
    mimetype: application/x-microsoft.net.object.binary.base64
    value   : The object must be serialized with 
            : System.Runtime.Serialization.Formatters.Binary.BinaryFormatter
            : and then encoded with base64 encoding.
    
    mimetype: application/x-microsoft.net.object.soap.base64
    value   : The object must be serialized with 
            : System.Runtime.Serialization.Formatters.Soap.SoapFormatter
            : and then encoded with base64 encoding.

    mimetype: application/x-microsoft.net.object.bytearray.base64
    value   : The object must be serialized into a byte array 
            : using a System.ComponentModel.TypeConverter
            : and then encoded with base64 encoding.
    -->
  <xsd:schema id="root" xmlns="" xmlns:xsd="http://www.w3.org/2001/XMLSchema" xmlns:msdata="urn:schemas-microsoft-com:xml-msdata">
    <xsd:import namespace="http://www.w3.org/XML/1998/namespace" />
    <xsd:element name="root" msdata:IsDataSet="true">
      <xsd:complexType>
        <xsd:choice maxOccurs="unbounded">
          <xsd:element name="metadata">
            <xsd:complexType>
              <xsd:sequence>
                <xsd:element name="value" type="xsd:string" minOccurs="0" />
              </xsd:sequence>
              <xsd:attribute name="name" use="required" type="xsd:string" />
              <xsd:attribute name="type" type="xsd:string" />
              <xsd:attribute name="mimetype" type="xsd:string" />
              <xsd:attribute ref="xml:space" />
            </xsd:complexType>
          </xsd:element>
          <xsd:element name="assembly">
            <xsd:complexType>
              <xsd:attribute name="alias" type="xsd:string" />
              <xsd:attribute name="name" type="xsd:string" />
            </xsd:complexType>
          </xsd:element>
          <xsd:element name="data">
            <xsd:complexType>
              <xsd:sequence>
                <xsd:element name="value" type="xsd:string" minOccurs="0" msdata:Ordinal="1" />
                <xsd:element name="comment" type="xsd:string" minOccurs="0" msdata:Ordinal="2" />
              </xsd:sequence>
              <xsd:attribute name="name" type="xsd:string" use="required" msdata:Ordinal="1" />
              <xsd:attribute name="type" type="xsd:string" msdata:Ordinal="3" />
              <xsd:attribute name="mimetype" type="xsd:string" msdata:Ordinal="4" />
              <xsd:attribute ref="xml:space" />
            </xsd:complexType>
          </xsd:element>
          <xsd:element name="resheader">
            <xsd:complexType>
              <xsd:sequence>
                <xsd:element name="value" type="xsd:string" minOccurs="0" msdata:Ordinal="1" />
              </xsd:sequence>
              <xsd:attribute name="name" type="xsd:string" use="required" />
            </xsd:complexType>
          </xsd:element>
        </xsd:choice>
      </xsd:complexType>
    </xsd:element>
  </xsd:schema>
  <resheader name="resmimetype">
    <value>text/microsoft-resx</value>
  </resheader>
  <resheader name="version">
    <value>2.0</value>
  </resheader>
  <resheader name="reader">
    <value>System.Resources.ResXResourceReader, System.Windows.Forms, Version=4.0.0.0, Culture=neutral, PublicKeyToken=b77a5c561934e089</value>
  </resheader>
  <resheader name="writer">
    <value>System.Resources.ResXResourceWriter, System.Windows.Forms, Version=4.0.0.0, Culture=neutral, PublicKeyToken=b77a5c561934e089</value>
  </resheader>
  <data name="Controls" xml:space="preserve">
    <value>控件</value>
  </data>
  <data name="Styles" xml:space="preserve">
    <value>样式模板</value>
  </data>
  <data name="Growl" xml:space="preserve">
    <value>信息通知</value>
  </data>
  <data name="GrowlInfo" xml:space="preserve">
    <value>今天的天气不错~~~</value>
  </data>
  <data name="GrowlSuccess" xml:space="preserve">
    <value>文件保存成功！</value>
  </data>
  <data name="GrowlWarning" xml:space="preserve">
    <value>磁盘空间快要满了！</value>
  </data>
  <data name="GrowlError" xml:space="preserve">
    <value>连接失败，请检查网络！</value>
  </data>
  <data name="GrowlFatal" xml:space="preserve">
    <value>程序已崩溃~~~</value>
  </data>
  <data name="GrowlAsk" xml:space="preserve">
    <value>检测到有新版本！是否更新？</value>
  </data>
  <data name="Loading" xml:space="preserve">
    <value>加载条</value>
  </data>
  <data name="ImageBrowser" xml:space="preserve">
    <value>图片浏览器</value>
  </data>
  <data name="ColorPicker" xml:space="preserve">
    <value>颜色拾取器</value>
  </data>
  <data name="Carousel" xml:space="preserve">
    <value>轮播</value>
  </data>
  <data name="CompareSlider" xml:space="preserve">
    <value>对比滑块</value>
  </data>
  <data name="TimeBar" xml:space="preserve">
    <value>时间条</value>
  </data>
  <data name="Expander" xml:space="preserve">
    <value>展开框</value>
  </data>
  <data name="Pagination" xml:space="preserve">
    <value>页码条</value>
  </data>
  <data name="OpenImageBrowser" xml:space="preserve">
    <value>点击打开图片浏览器</value>
  </data>
  <data name="ProgressBar" xml:space="preserve">
    <value>进度条</value>
  </data>
  <data name="AnimationPath" xml:space="preserve">
    <value>动画路径</value>
  </data>
  <data name="Button" xml:space="preserve">
    <value>按钮</value>
  </data>
  <data name="ToggleButton" xml:space="preserve">
    <value>切换按钮</value>
  </data>
  <data name="TabControl" xml:space="preserve">
    <value>选项卡控件</value>
  </data>
  <data name="CheckBox" xml:space="preserve">
    <value>复选框</value>
  </data>
  <data name="TextBlock" xml:space="preserve">
    <value>文本块</value>
  </data>
  <data name="Default" xml:space="preserve">
    <value>默认</value>
  </data>
  <data name="Primary" xml:space="preserve">
    <value>主要</value>
  </data>
  <data name="Success" xml:space="preserve">
    <value>成功</value>
  </data>
  <data name="Info" xml:space="preserve">
    <value>信息</value>
  </data>
  <data name="Warning" xml:space="preserve">
    <value>警告</value>
  </data>
  <data name="Danger" xml:space="preserve">
    <value>危险</value>
  </data>
  <data name="ButtonOpacity" xml:space="preserve">
    <value>透明按钮</value>
  </data>
  <data name="Title" xml:space="preserve">
    <value>标题</value>
  </data>
  <data name="StepBar" xml:space="preserve">
    <value>步骤条</value>
  </data>
  <data name="Prev" xml:space="preserve">
    <value>上一步</value>
  </data>
  <data name="Next" xml:space="preserve">
    <value>下一步</value>
  </data>
  <data name="Register" xml:space="preserve">
    <value>注册</value>
  </data>
  <data name="BasicInfo" xml:space="preserve">
    <value>填写基本信息</value>
  </data>
  <data name="UploadFile" xml:space="preserve">
    <value>上传文件</value>
  </data>
  <data name="Complete" xml:space="preserve">
    <value>完成</value>
  </data>
  <data name="Clock" xml:space="preserve">
    <value>时钟</value>
  </data>
  <data name="Calendar" xml:space="preserve">
    <value>日历</value>
  </data>
  <data name="DatePicker" xml:space="preserve">
    <value>日期选择器</value>
  </data>
  <data name="TimePicker" xml:space="preserve">
    <value>时间选择器</value>
  </data>
  <data name="TextBox" xml:space="preserve">
    <value>文本框</value>
  </data>
  <data name="ContentDemoStr" xml:space="preserve">
    <value>这是内容</value>
  </data>
  <data name="TitleDemoStr1" xml:space="preserve">
    <value>这是标题</value>
  </data>
  <data name="TitleDemoStr2" xml:space="preserve">
    <value>此项必填</value>
  </data>
  <data name="PlsEnterContent" xml:space="preserve">
    <value>请输入内容</value>
  </data>
  <data name="TitleDemoStr3" xml:space="preserve">
    <value>标题在左侧</value>
  </data>
  <data name="Text" xml:space="preserve">
    <value>正文</value>
  </data>
  <data name="SubTitle" xml:space="preserve">
    <value>子标题</value>
  </data>
  <data name="PasswordBox" xml:space="preserve">
    <value>密码框</value>
  </data>
  <data name="CirclePanel" xml:space="preserve">
    <value>圆形布局</value>
  </data>
  <data name="ComboBox" xml:space="preserve">
    <value>组合框</value>
  </data>
  <data name="NumericUpDown" xml:space="preserve">
    <value>数值选择控件</value>
  </data>
  <data name="DataGrid" xml:space="preserve">
    <value>数据表格</value>
  </data>
  <data name="Index" xml:space="preserve">
    <value>索引</value>
  </data>
  <data name="Name" xml:space="preserve">
    <value>名称</value>
  </data>
  <data name="Type" xml:space="preserve">
    <value>类型</value>
  </data>
  <data name="Remark" xml:space="preserve">
    <value>备注</value>
  </data>
  <data name="Selected" xml:space="preserve">
    <value>选中</value>
  </data>
  <data name="ListBox" xml:space="preserve">
    <value>列表框</value>
  </data>
  <data name="TreeView" xml:space="preserve">
    <value>树视图</value>
  </data>
  <data name="Border1" xml:space="preserve">
    <value>边框</value>
  </data>
  <data name="ScrollViewer" xml:space="preserve">
    <value>滚动视图</value>
  </data>
  <data name="Window" xml:space="preserve">
    <value>窗口</value>
  </data>
  <data name="Menu" xml:space="preserve">
    <value>菜单</value>
  </data>
  <data name="RightClickHere" xml:space="preserve">
    <value>在这里右击</value>
  </data>
  <data name="RadioButton" xml:space="preserve">
    <value>单选按钮</value>
  </data>
  <data name="OpenMessageWindow" xml:space="preserve">
    <value>点击打开消息窗口</value>
  </data>
  <data name="OpenCommonWindow" xml:space="preserve">
    <value>点击打开常规窗口</value>
  </data>
  <data name="OpenCustomNonClientAreaWindow" xml:space="preserve">
    <value>点击打开自定义非客户端区域窗口</value>
  </data>
  <data name="OpenMouseFollowWindow" xml:space="preserve">
    <value>点击打开鼠标跟随窗口</value>
  </data>
  <data name="OpenCustomContentWindow" xml:space="preserve">
    <value>点击打开自定义内容窗口</value>
  </data>
  <data name="Ignore" xml:space="preserve">
    <value>忽略</value>
  </data>
  <data name="Error" xml:space="preserve">
    <value>错误</value>
  </data>
  <data name="Ask" xml:space="preserve">
    <value>询问</value>
  </data>
  <data name="Fatal" xml:space="preserve">
    <value>严重</value>
  </data>
  <data name="Clear" xml:space="preserve">
    <value>清空</value>
  </data>
  <data name="ChangeLangAsk" xml:space="preserve">
    <value>是否重启以更改语言？</value>
  </data>
  <data name="About" xml:space="preserve">
    <value>关于</value>
  </data>
  <data name="Repository" xml:space="preserve">
    <value>代码仓库</value>
  </data>
  <data name="Email" xml:space="preserve">
    <value>邮箱</value>
  </data>
  <data name="Chatroom" xml:space="preserve">
    <value>讨论室</value>
  </data>
  <data name="Blog" xml:space="preserve">
    <value>博客</value>
  </data>
  <data name="Brush" xml:space="preserve">
    <value>画刷</value>
  </data>
  <data name="PreviewSlider" xml:space="preserve">
    <value>预览滑块</value>
  </data>
  <data name="Contributors" xml:space="preserve">
    <value>贡献者</value>
  </data>
  <data name="Slider" xml:space="preserve">
    <value>滑块</value>
  </data>
  <data name="IsNotPhone" xml:space="preserve">
    <value>不是手机号码</value>
  </data>
  <data name="PlsEnterEmail" xml:space="preserve">
    <value>请输入邮箱</value>
  </data>
  <data name="Step" xml:space="preserve">
    <value>步骤</value>
  </data>
  <data name="CalendarWithClock" xml:space="preserve">
    <value>带时钟的日历</value>
  </data>
  <data name="DateTimePicker" xml:space="preserve">
    <value>日期时间选择器</value>
  </data>
  <data name="GroupBox" xml:space="preserve">
    <value>分组框</value>
  </data>
  <data name="ListView" xml:space="preserve">
    <value>列表视图</value>
  </data>
  <data name="RichTextBox" xml:space="preserve">
    <value>富文本框</value>
  </data>
  <data name="ToolBar" xml:space="preserve">
    <value>工具条</value>
  </data>
  <data name="Common" xml:space="preserve">
    <value>一般</value>
  </data>
  <data name="ShowRowNumber" xml:space="preserve">
    <value>显示行号</value>
  </data>
  <data name="SearchBar" xml:space="preserve">
    <value>搜索栏</value>
  </data>
  <data name="Tag" xml:space="preserve">
    <value>标签</value>
  </data>
  <data name="GifImage" xml:space="preserve">
    <value>Gif图片</value>
  </data>
  <data name="OutlineText" xml:space="preserve">
    <value>轮廓文本</value>
  </data>
  <data name="QQGroup" xml:space="preserve">
    <value>QQ群</value>
  </data>
  <data name="FlipClock" xml:space="preserve">
    <value>翻页时钟</value>
  </data>
  <data name="OpenBlurWindow" xml:space="preserve">
    <value>点击打开背景模糊窗口</value>
  </data>
  <data name="Rate" xml:space="preserve">
    <value>评分</value>
  </data>
  <data name="Shield" xml:space="preserve">
    <value>徽章</value>
  </data>
  <data name="WaterfallPanel" xml:space="preserve">
    <value>瀑布流</value>
  </data>
  <data name="Groups" xml:space="preserve">
    <value>组数</value>
  </data>
  <data name="CoverView" xml:space="preserve">
    <value>封面视图</value>
  </data>
  <data name="CoverFlow" xml:space="preserve">
    <value>封面流</value>
  </data>
  <data name="PlsEnterKey" xml:space="preserve">
    <value>请输入关键字</value>
  </data>
  <data name="OpenNoNonClientAreaDragableWindow" xml:space="preserve">
    <value>打开无非客户端区域可拖拽窗口</value>
  </data>
  <data name="DragHere" xml:space="preserve">
    <value>在这里拖拽</value>
  </data>
  <data name="MessageBox" xml:space="preserve">
    <value>消息框</value>
  </data>
  <data name="ProgressButton" xml:space="preserve">
    <value>进度按钮</value>
  </data>
  <data name="UploadStr" xml:space="preserve">
    <value>上传;上传中</value>
  </data>
  <data name="OpenCustomMessageWindow" xml:space="preserve">
    <value>点击打开自定义消息窗口</value>
  </data>
  <data name="Transfer" xml:space="preserve">
    <value>穿梭框</value>
  </data>
  <data name="ChatBubble" xml:space="preserve">
    <value>对话气泡</value>
  </data>
  <data name="PushToTalk" xml:space="preserve">
    <value>按住说话</value>
  </data>
  <data name="Second" xml:space="preserve">
    <value>秒</value>
  </data>
  <data name="Label" xml:space="preserve">
    <value>标签</value>
  </data>
  <data name="GotoTop" xml:space="preserve">
    <value>回到顶部</value>
  </data>
<<<<<<< HEAD
  <data name="NotifyIcon" xml:space="preserve">
    <value>托盘图标</value>
=======
  <data name="Badge" xml:space="preserve">
    <value>标记</value>
  </data>
  <data name="Gravatar" xml:space="preserve">
    <value>头像</value>
  </data>
  <data name="ComingSoon" xml:space="preserve">
    <value>敬请期待</value>
  </data>
  <data name="Comment" xml:space="preserve">
    <value>评论</value>
  </data>
  <data name="Reply" xml:space="preserve">
    <value>回复</value>
  </data>
  <data name="Dialog" xml:space="preserve">
    <value>对话框</value>
  </data>
  <data name="TextDialog" xml:space="preserve">
    <value>文本对话框</value>
  </data>
  <data name="PleaseWait" xml:space="preserve">
    <value>请稍后...</value>
>>>>>>> 86f09404
  </data>
</root><|MERGE_RESOLUTION|>--- conflicted
+++ resolved
@@ -498,10 +498,9 @@
   <data name="GotoTop" xml:space="preserve">
     <value>回到顶部</value>
   </data>
-<<<<<<< HEAD
   <data name="NotifyIcon" xml:space="preserve">
     <value>托盘图标</value>
-=======
+  <data>
   <data name="Badge" xml:space="preserve">
     <value>标记</value>
   </data>
@@ -525,6 +524,5 @@
   </data>
   <data name="PleaseWait" xml:space="preserve">
     <value>请稍后...</value>
->>>>>>> 86f09404
   </data>
 </root>