--- conflicted
+++ resolved
@@ -411,12 +411,10 @@
   <data name="ListView" xml:space="preserve">
     <value>ListView</value>
   </data>
-<<<<<<< HEAD
   <data name="RichTextBox" xml:space="preserve">
     <value>RichTextBox</value>
-=======
+  </data>
   <data name="ToolBar" xml:space="preserve">
     <value>ToolBar</value>
->>>>>>> d97d848c
   </data>
 </root>