﻿<?xml version="1.0" encoding="utf-8"?>
<root>
  <!-- 
    Microsoft ResX Schema 
    
    Version 2.0
    
    The primary goals of this format is to allow a simple XML format 
    that is mostly human readable. The generation and parsing of the 
    various data types are done through the TypeConverter classes 
    associated with the data types.
    
    Example:
    
    ... ado.net/XML headers & schema ...
    <resheader name="resmimetype">text/microsoft-resx</resheader>
    <resheader name="version">2.0</resheader>
    <resheader name="reader">System.Resources.ResXResourceReader, System.Windows.Forms, ...</resheader>
    <resheader name="writer">System.Resources.ResXResourceWriter, System.Windows.Forms, ...</resheader>
    <data name="Name1"><value>this is my long string</value><comment>this is a comment</comment></data>
    <data name="Color1" type="System.Drawing.Color, System.Drawing">Blue</data>
    <data name="Bitmap1" mimetype="application/x-microsoft.net.object.binary.base64">
        <value>[base64 mime encoded serialized .NET Framework object]</value>
    </data>
    <data name="Icon1" type="System.Drawing.Icon, System.Drawing" mimetype="application/x-microsoft.net.object.bytearray.base64">
        <value>[base64 mime encoded string representing a byte array form of the .NET Framework object]</value>
        <comment>This is a comment</comment>
    </data>
                
    There are any number of "resheader" rows that contain simple 
    name/value pairs.
    
    Each data row contains a name, and value. The row also contains a 
    type or mimetype. Type corresponds to a .NET class that support 
    text/value conversion through the TypeConverter architecture. 
    Classes that don't support this are serialized and stored with the 
    mimetype set.
    
    The mimetype is used for serialized objects, and tells the 
    ResXResourceReader how to depersist the object. This is currently not 
    extensible. For a given mimetype the value must be set accordingly:
    
    Note - application/x-microsoft.net.object.binary.base64 is the format 
    that the ResXResourceWriter will generate, however the reader can 
    read any of the formats listed below.
    
    mimetype: application/x-microsoft.net.object.binary.base64
    value   : The object must be serialized with 
            : System.Runtime.Serialization.Formatters.Binary.BinaryFormatter
            : and then encoded with base64 encoding.
    
    mimetype: application/x-microsoft.net.object.soap.base64
    value   : The object must be serialized with 
            : System.Runtime.Serialization.Formatters.Soap.SoapFormatter
            : and then encoded with base64 encoding.

    mimetype: application/x-microsoft.net.object.bytearray.base64
    value   : The object must be serialized into a byte array 
            : using a System.ComponentModel.TypeConverter
            : and then encoded with base64 encoding.
    -->
  <xsd:schema id="root" xmlns="" xmlns:xsd="http://www.w3.org/2001/XMLSchema" xmlns:msdata="urn:schemas-microsoft-com:xml-msdata">
    <xsd:import namespace="http://www.w3.org/XML/1998/namespace" />
    <xsd:element name="root" msdata:IsDataSet="true">
      <xsd:complexType>
        <xsd:choice maxOccurs="unbounded">
          <xsd:element name="metadata">
            <xsd:complexType>
              <xsd:sequence>
                <xsd:element name="value" type="xsd:string" minOccurs="0" />
              </xsd:sequence>
              <xsd:attribute name="name" use="required" type="xsd:string" />
              <xsd:attribute name="type" type="xsd:string" />
              <xsd:attribute name="mimetype" type="xsd:string" />
              <xsd:attribute ref="xml:space" />
            </xsd:complexType>
          </xsd:element>
          <xsd:element name="assembly">
            <xsd:complexType>
              <xsd:attribute name="alias" type="xsd:string" />
              <xsd:attribute name="name" type="xsd:string" />
            </xsd:complexType>
          </xsd:element>
          <xsd:element name="data">
            <xsd:complexType>
              <xsd:sequence>
                <xsd:element name="value" type="xsd:string" minOccurs="0" msdata:Ordinal="1" />
                <xsd:element name="comment" type="xsd:string" minOccurs="0" msdata:Ordinal="2" />
              </xsd:sequence>
              <xsd:attribute name="name" type="xsd:string" use="required" msdata:Ordinal="1" />
              <xsd:attribute name="type" type="xsd:string" msdata:Ordinal="3" />
              <xsd:attribute name="mimetype" type="xsd:string" msdata:Ordinal="4" />
              <xsd:attribute ref="xml:space" />
            </xsd:complexType>
          </xsd:element>
          <xsd:element name="resheader">
            <xsd:complexType>
              <xsd:sequence>
                <xsd:element name="value" type="xsd:string" minOccurs="0" msdata:Ordinal="1" />
              </xsd:sequence>
              <xsd:attribute name="name" type="xsd:string" use="required" />
            </xsd:complexType>
          </xsd:element>
        </xsd:choice>
      </xsd:complexType>
    </xsd:element>
  </xsd:schema>
  <resheader name="resmimetype">
    <value>text/microsoft-resx</value>
  </resheader>
  <resheader name="version">
    <value>2.0</value>
  </resheader>
  <resheader name="reader">
    <value>System.Resources.ResXResourceReader, System.Windows.Forms, Version=4.0.0.0, Culture=neutral, PublicKeyToken=b77a5c561934e089</value>
  </resheader>
  <resheader name="writer">
    <value>System.Resources.ResXResourceWriter, System.Windows.Forms, Version=4.0.0.0, Culture=neutral, PublicKeyToken=b77a5c561934e089</value>
  </resheader>
  <data name="Controls" xml:space="preserve">
    <value>Controls</value>
  </data>
  <data name="Styles" xml:space="preserve">
    <value>Styles</value>
  </data>
  <data name="Growl" xml:space="preserve">
    <value>Growl</value>
  </data>
  <data name="GrowlInfo" xml:space="preserve">
    <value>It's a nice day today~~~</value>
  </data>
  <data name="GrowlSuccess" xml:space="preserve">
    <value>File saved successfully!</value>
  </data>
  <data name="GrowlWarning" xml:space="preserve">
    <value>Disk space is running out!</value>
  </data>
  <data name="GrowlError" xml:space="preserve">
    <value>Connection failed. please check your network!</value>
  </data>
  <data name="GrowlFatal" xml:space="preserve">
    <value>The program has crashed~~~</value>
  </data>
  <data name="GrowlAsk" xml:space="preserve">
    <value>A new version has been detected!Do you want to update?</value>
  </data>
  <data name="Loading" xml:space="preserve">
    <value>Loading</value>
  </data>
  <data name="ImageBrowser" xml:space="preserve">
    <value>ImageBrowser</value>
  </data>
  <data name="ColorPicker" xml:space="preserve">
    <value>ColorPicker</value>
  </data>
  <data name="Carousel" xml:space="preserve">
    <value>Carousel</value>
  </data>
  <data name="CompareSlider" xml:space="preserve">
    <value>CompareSlider</value>
  </data>
  <data name="TimeBar" xml:space="preserve">
    <value>TimeBar</value>
  </data>
  <data name="Expander" xml:space="preserve">
    <value>Expander</value>
  </data>
  <data name="Pagination" xml:space="preserve">
    <value>Pagination</value>
  </data>
  <data name="OpenImageBrowser" xml:space="preserve">
    <value>Click to open image browser </value>
  </data>
  <data name="ProgressBar" xml:space="preserve">
    <value>ProgressBar</value>
  </data>
  <data name="AnimationPath" xml:space="preserve">
    <value>AnimationPath</value>
  </data>
  <data name="Button" xml:space="preserve">
    <value>Button</value>
  </data>
  <data name="ToggleButton" xml:space="preserve">
    <value>ToggleButton</value>
  </data>
  <data name="TabControl" xml:space="preserve">
    <value>TabControl</value>
  </data>
  <data name="CheckBox" xml:space="preserve">
    <value>CheckBox</value>
  </data>
  <data name="TextBlock" xml:space="preserve">
    <value>TextBlock</value>
  </data>
  <data name="Default" xml:space="preserve">
    <value>Default</value>
  </data>
  <data name="Primary" xml:space="preserve">
    <value>Primary</value>
  </data>
  <data name="Success" xml:space="preserve">
    <value>Success</value>
  </data>
  <data name="Info" xml:space="preserve">
    <value>Info</value>
  </data>
  <data name="Warning" xml:space="preserve">
    <value>Warning</value>
  </data>
  <data name="Danger" xml:space="preserve">
    <value>Danger</value>
  </data>
  <data name="ButtonOpacity" xml:space="preserve">
    <value>Opacity button</value>
  </data>
  <data name="Title" xml:space="preserve">
    <value>Title</value>
  </data>
  <data name="StepBar" xml:space="preserve">
    <value>StepBar</value>
  </data>
  <data name="Prev" xml:space="preserve">
    <value>Prev</value>
  </data>
  <data name="Next" xml:space="preserve">
    <value>Next</value>
  </data>
  <data name="Register" xml:space="preserve">
    <value>Register</value>
  </data>
  <data name="BasicInfo" xml:space="preserve">
    <value>Fill in the basic information</value>
  </data>
  <data name="UploadFile" xml:space="preserve">
    <value>Upload file </value>
  </data>
  <data name="Complete" xml:space="preserve">
    <value>Complete</value>
  </data>
  <data name="Clock" xml:space="preserve">
    <value>Clock</value>
  </data>
  <data name="Calendar" xml:space="preserve">
    <value>Calendar</value>
  </data>
  <data name="DatePicker" xml:space="preserve">
    <value>DatePicker</value>
  </data>
  <data name="TimePicker" xml:space="preserve">
    <value>TimePicker</value>
  </data>
  <data name="TextBox" xml:space="preserve">
    <value>TextBox</value>
  </data>
  <data name="ContentDemoStr" xml:space="preserve">
    <value>This is the content</value>
  </data>
  <data name="TitleDemoStr1" xml:space="preserve">
    <value>This is the title</value>
  </data>
  <data name="TitleDemoStr2" xml:space="preserve">
    <value>This item must be filled in</value>
  </data>
  <data name="PlsEnterContent" xml:space="preserve">
    <value>Please enter content</value>
  </data>
  <data name="TitleDemoStr3" xml:space="preserve">
    <value>The title is on the left</value>
  </data>
  <data name="Text" xml:space="preserve">
    <value>Text</value>
  </data>
  <data name="SubTitle" xml:space="preserve">
    <value>Subtitle</value>
  </data>
  <data name="PasswordBox" xml:space="preserve">
    <value>PasswordBox</value>
  </data>
  <data name="CirclePanel" xml:space="preserve">
    <value>CirclePanel</value>
  </data>
  <data name="ComboBox" xml:space="preserve">
    <value>ComboBox</value>
  </data>
  <data name="NumericUpDown" xml:space="preserve">
    <value>NumericUpDown</value>
  </data>
  <data name="DataGrid" xml:space="preserve">
    <value>DataGrid</value>
  </data>
  <data name="Index" xml:space="preserve">
    <value>Index</value>
  </data>
  <data name="Name" xml:space="preserve">
    <value>Name</value>
  </data>
  <data name="Type" xml:space="preserve">
    <value>Type</value>
  </data>
  <data name="Remark" xml:space="preserve">
    <value>Remark</value>
  </data>
  <data name="Selected" xml:space="preserve">
    <value>Selected</value>
  </data>
  <data name="ListBox" xml:space="preserve">
    <value>ListBox</value>
  </data>
  <data name="TreeView" xml:space="preserve">
    <value>TreeView</value>
  </data>
  <data name="Border1" xml:space="preserve">
    <value>Border</value>
  </data>
  <data name="ScrollViewer" xml:space="preserve">
    <value>ScrollViewer</value>
  </data>
  <data name="Window" xml:space="preserve">
    <value>Window</value>
  </data>
  <data name="Menu" xml:space="preserve">
    <value>Menu</value>
  </data>
  <data name="RightClickHere" xml:space="preserve">
    <value>Right click here </value>
  </data>
  <data name="RadioButton" xml:space="preserve">
    <value>RadioButton</value>
  </data>
  <data name="OpenMessageWindow" xml:space="preserve">
    <value>open message window</value>
  </data>
  <data name="OpenCommonWindow" xml:space="preserve">
    <value>open common window</value>
  </data>
  <data name="OpenCustomNonClientAreaWindow" xml:space="preserve">
    <value>open custom Non-client Area window</value>
  </data>
  <data name="OpenMouseFollowWindow" xml:space="preserve">
    <value>open mouse follow window</value>
  </data>
  <data name="OpenCustomContentWindow" xml:space="preserve">
    <value>open custom content window</value>
  </data>
  <data name="Ignore" xml:space="preserve">
    <value>Ignore</value>
  </data>
  <data name="Error" xml:space="preserve">
    <value>Error</value>
  </data>
  <data name="Ask" xml:space="preserve">
    <value>Ask</value>
  </data>
  <data name="Fatal" xml:space="preserve">
    <value>Fatal</value>
  </data>
  <data name="Clear" xml:space="preserve">
    <value>Clear</value>
  </data>
  <data name="ChangeLangAsk" xml:space="preserve">
    <value>Whether to restart to change the language?</value>
  </data>
  <data name="About" xml:space="preserve">
    <value>About</value>
  </data>
  <data name="Repository" xml:space="preserve">
    <value>Repository</value>
  </data>
  <data name="Email" xml:space="preserve">
    <value>Email</value>
  </data>
  <data name="Chatroom" xml:space="preserve">
    <value>Chatroom</value>
  </data>
  <data name="Blog" xml:space="preserve">
    <value>Blog</value>
  </data>
  <data name="Brush" xml:space="preserve">
    <value>Brush</value>
  </data>
  <data name="PreviewSlider" xml:space="preserve">
    <value>PreviewSlider</value>
  </data>
  <data name="Contributors" xml:space="preserve">
    <value>Contributors</value>
  </data>
  <data name="Slider" xml:space="preserve">
    <value>Slider</value>
  </data>
  <data name="IsNotPhone" xml:space="preserve">
    <value>It's not a phone number</value>
  </data>
  <data name="PlsEnterEmail" xml:space="preserve">
    <value>please enter email</value>
  </data>
  <data name="Step" xml:space="preserve">
    <value>Step</value>
  </data>
  <data name="CalendarWithClock" xml:space="preserve">
    <value>CalendarWithClock</value>
  </data>
  <data name="DateTimePicker" xml:space="preserve">
    <value>DateTimePicker</value>
  </data>
  <data name="GroupBox" xml:space="preserve">
    <value>GroupBox</value>
  </data>
  <data name="ListView" xml:space="preserve">
    <value>ListView</value>
  </data>
  <data name="RichTextBox" xml:space="preserve">
    <value>RichTextBox</value>
  </data>
  <data name="ToolBar" xml:space="preserve">
    <value>ToolBar</value>
  </data>
  <data name="Common" xml:space="preserve">
    <value>Common</value>
  </data>
  <data name="ShowRowNumber" xml:space="preserve">
    <value>ShowRowNumber</value>
  </data>
  <data name="SearchBar" xml:space="preserve">
    <value>SearchBar</value>
  </data>
  <data name="Tag" xml:space="preserve">
    <value>Tag</value>
  </data>
  <data name="GifImage" xml:space="preserve">
    <value>GifImage</value>
  </data>
  <data name="OutlineText" xml:space="preserve">
    <value>OutlineText</value>
  </data>
  <data name="QQGroup" xml:space="preserve">
    <value>QQ Group</value>
  </data>
  <data name="FlipClock" xml:space="preserve">
    <value>FlipClock</value>
  </data>
  <data name="OpenBlurWindow" xml:space="preserve">
    <value>open blur window</value>
  </data>
  <data name="Rate" xml:space="preserve">
    <value>Rate</value>
  </data>
  <data name="Shield" xml:space="preserve">
    <value>Shield</value>
  </data>
  <data name="WaterfallPanel" xml:space="preserve">
    <value>WaterfallPanel</value>
  </data>
  <data name="Groups" xml:space="preserve">
    <value>Groups</value>
  </data>
  <data name="CoverView" xml:space="preserve">
    <value>CoverView</value>
  </data>
  <data name="CoverFlow" xml:space="preserve">
    <value>CoverFlow</value>
  </data>
  <data name="PlsEnterKey" xml:space="preserve">
    <value>Please input a keyword</value>
  </data>
  <data name="OpenNoNonClientAreaDragableWindow" xml:space="preserve">
    <value>open no Non-client Area dragable window</value>
  </data>
  <data name="DragHere" xml:space="preserve">
    <value>Drag here</value>
  </data>
  <data name="MessageBox" xml:space="preserve">
    <value>MessageBox</value>
  </data>
  <data name="ProgressButton" xml:space="preserve">
    <value>ProgressButton</value>
  </data>
  <data name="UploadStr" xml:space="preserve">
    <value>Upload;Uploading</value>
  </data>
  <data name="OpenCustomMessageWindow" xml:space="preserve">
    <value>open custom message window</value>
  </data>
  <data name="Transfer" xml:space="preserve">
    <value>Transfer</value>
  </data>
  <data name="ChatBubble" xml:space="preserve">
    <value>ChatBubble</value>
  </data>
  <data name="PushToTalk" xml:space="preserve">
    <value>Push to talk</value>
  </data>
  <data name="Second" xml:space="preserve">
    <value>Sec</value>
  </data>
  <data name="Label" xml:space="preserve">
    <value>Label</value>
  </data>
  <data name="GotoTop" xml:space="preserve">
    <value>GotoTop</value>
  </data>
<<<<<<< HEAD
  <data name="NotifyIcon" xml:space="preserve">
    <value>NotifyIcon</value>
=======
  <data name="Badge" xml:space="preserve">
    <value>Badge</value>
  </data>
  <data name="Gravatar" xml:space="preserve">
    <value>Gravatar</value>
  </data>
  <data name="ComingSoon" xml:space="preserve">
    <value>Coming Soon</value>
  </data>
  <data name="Comment" xml:space="preserve">
    <value>Comment</value>
  </data>
  <data name="Reply" xml:space="preserve">
    <value>Reply</value>
  </data>
  <data name="Dialog" xml:space="preserve">
    <value>Dialog</value>
  </data>
  <data name="TextDialog" xml:space="preserve">
    <value>TextDialog</value>
  </data>
  <data name="PleaseWait" xml:space="preserve">
    <value>Please wait...</value>
>>>>>>> 86f09404
  </data>
</root><|MERGE_RESOLUTION|>--- conflicted
+++ resolved
@@ -498,10 +498,9 @@
   <data name="GotoTop" xml:space="preserve">
     <value>GotoTop</value>
   </data>
-<<<<<<< HEAD
   <data name="NotifyIcon" xml:space="preserve">
     <value>NotifyIcon</value>
-=======
+  <data>
   <data name="Badge" xml:space="preserve">
     <value>Badge</value>
   </data>
@@ -525,6 +524,5 @@
   </data>
   <data name="PleaseWait" xml:space="preserve">
     <value>Please wait...</value>
->>>>>>> 86f09404
   </data>
 </root>