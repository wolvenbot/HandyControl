﻿<?xml version="1.0" encoding="utf-8"?>
<root>
  <!-- 
    Microsoft ResX Schema 
    
    Version 2.0
    
    The primary goals of this format is to allow a simple XML format 
    that is mostly human readable. The generation and parsing of the 
    various data types are done through the TypeConverter classes 
    associated with the data types.
    
    Example:
    
    ... ado.net/XML headers & schema ...
    <resheader name="resmimetype">text/microsoft-resx</resheader>
    <resheader name="version">2.0</resheader>
    <resheader name="reader">System.Resources.ResXResourceReader, System.Windows.Forms, ...</resheader>
    <resheader name="writer">System.Resources.ResXResourceWriter, System.Windows.Forms, ...</resheader>
    <data name="Name1"><value>this is my long string</value><comment>this is a comment</comment></data>
    <data name="Color1" type="System.Drawing.Color, System.Drawing">Blue</data>
    <data name="Bitmap1" mimetype="application/x-microsoft.net.object.binary.base64">
        <value>[base64 mime encoded serialized .NET Framework object]</value>
    </data>
    <data name="Icon1" type="System.Drawing.Icon, System.Drawing" mimetype="application/x-microsoft.net.object.bytearray.base64">
        <value>[base64 mime encoded string representing a byte array form of the .NET Framework object]</value>
        <comment>This is a comment</comment>
    </data>
                
    There are any number of "resheader" rows that contain simple 
    name/value pairs.
    
    Each data row contains a name, and value. The row also contains a 
    type or mimetype. Type corresponds to a .NET class that support 
    text/value conversion through the TypeConverter architecture. 
    Classes that don't support this are serialized and stored with the 
    mimetype set.
    
    The mimetype is used for serialized objects, and tells the 
    ResXResourceReader how to depersist the object. This is currently not 
    extensible. For a given mimetype the value must be set accordingly:
    
    Note - application/x-microsoft.net.object.binary.base64 is the format 
    that the ResXResourceWriter will generate, however the reader can 
    read any of the formats listed below.
    
    mimetype: application/x-microsoft.net.object.binary.base64
    value   : The object must be serialized with 
            : System.Runtime.Serialization.Formatters.Binary.BinaryFormatter
            : and then encoded with base64 encoding.
    
    mimetype: application/x-microsoft.net.object.soap.base64
    value   : The object must be serialized with 
            : System.Runtime.Serialization.Formatters.Soap.SoapFormatter
            : and then encoded with base64 encoding.

    mimetype: application/x-microsoft.net.object.bytearray.base64
    value   : The object must be serialized into a byte array 
            : using a System.ComponentModel.TypeConverter
            : and then encoded with base64 encoding.
    -->
  <xsd:schema id="root" xmlns="" xmlns:xsd="http://www.w3.org/2001/XMLSchema" xmlns:msdata="urn:schemas-microsoft-com:xml-msdata">
    <xsd:import namespace="http://www.w3.org/XML/1998/namespace" />
    <xsd:element name="root" msdata:IsDataSet="true">
      <xsd:complexType>
        <xsd:choice maxOccurs="unbounded">
          <xsd:element name="metadata">
            <xsd:complexType>
              <xsd:sequence>
                <xsd:element name="value" type="xsd:string" minOccurs="0" />
              </xsd:sequence>
              <xsd:attribute name="name" use="required" type="xsd:string" />
              <xsd:attribute name="type" type="xsd:string" />
              <xsd:attribute name="mimetype" type="xsd:string" />
              <xsd:attribute ref="xml:space" />
            </xsd:complexType>
          </xsd:element>
          <xsd:element name="assembly">
            <xsd:complexType>
              <xsd:attribute name="alias" type="xsd:string" />
              <xsd:attribute name="name" type="xsd:string" />
            </xsd:complexType>
          </xsd:element>
          <xsd:element name="data">
            <xsd:complexType>
              <xsd:sequence>
                <xsd:element name="value" type="xsd:string" minOccurs="0" msdata:Ordinal="1" />
                <xsd:element name="comment" type="xsd:string" minOccurs="0" msdata:Ordinal="2" />
              </xsd:sequence>
              <xsd:attribute name="name" type="xsd:string" use="required" msdata:Ordinal="1" />
              <xsd:attribute name="type" type="xsd:string" msdata:Ordinal="3" />
              <xsd:attribute name="mimetype" type="xsd:string" msdata:Ordinal="4" />
              <xsd:attribute ref="xml:space" />
            </xsd:complexType>
          </xsd:element>
          <xsd:element name="resheader">
            <xsd:complexType>
              <xsd:sequence>
                <xsd:element name="value" type="xsd:string" minOccurs="0" msdata:Ordinal="1" />
              </xsd:sequence>
              <xsd:attribute name="name" type="xsd:string" use="required" />
            </xsd:complexType>
          </xsd:element>
        </xsd:choice>
      </xsd:complexType>
    </xsd:element>
  </xsd:schema>
  <resheader name="resmimetype">
    <value>text/microsoft-resx</value>
  </resheader>
  <resheader name="version">
    <value>2.0</value>
  </resheader>
  <resheader name="reader">
    <value>System.Resources.ResXResourceReader, System.Windows.Forms, Version=4.0.0.0, Culture=neutral, PublicKeyToken=b77a5c561934e089</value>
  </resheader>
  <resheader name="writer">
    <value>System.Resources.ResXResourceWriter, System.Windows.Forms, Version=4.0.0.0, Culture=neutral, PublicKeyToken=b77a5c561934e089</value>
  </resheader>
  <data name="Controls" xml:space="preserve">
    <value>Controls</value>
  </data>
  <data name="Styles" xml:space="preserve">
    <value>Styles</value>
  </data>
  <data name="Growl" xml:space="preserve">
    <value>Growl</value>
  </data>
  <data name="GrowlInfo" xml:space="preserve">
    <value>It's a nice day today~~~</value>
  </data>
  <data name="GrowlSuccess" xml:space="preserve">
    <value>File saved successfully!</value>
  </data>
  <data name="GrowlWarning" xml:space="preserve">
    <value>Disk space is running out!</value>
  </data>
  <data name="GrowlError" xml:space="preserve">
    <value>Connection failed. please check your network!</value>
  </data>
  <data name="GrowlFatal" xml:space="preserve">
    <value>The program has crashed~~~</value>
  </data>
  <data name="GrowlAsk" xml:space="preserve">
    <value>A new version has been detected!Do you want to update?</value>
  </data>
  <data name="Loading" xml:space="preserve">
    <value>Loading</value>
  </data>
  <data name="ImageBrowser" xml:space="preserve">
    <value>ImageBrowser</value>
  </data>
  <data name="ColorPicker" xml:space="preserve">
    <value>ColorPicker</value>
  </data>
  <data name="Carousel" xml:space="preserve">
    <value>Carousel</value>
  </data>
  <data name="CompareSlider" xml:space="preserve">
    <value>CompareSlider</value>
  </data>
  <data name="TimeBar" xml:space="preserve">
    <value>TimeBar</value>
  </data>
  <data name="Expander" xml:space="preserve">
    <value>Expander</value>
  </data>
  <data name="Pagination" xml:space="preserve">
    <value>Pagination</value>
  </data>
  <data name="OpenImageBrowser" xml:space="preserve">
    <value>Click to open image browser </value>
  </data>
  <data name="ProgressBar" xml:space="preserve">
    <value>ProgressBar</value>
  </data>
  <data name="AnimationPath" xml:space="preserve">
    <value>AnimationPath</value>
  </data>
  <data name="Button" xml:space="preserve">
    <value>Button</value>
  </data>
  <data name="ToggleButton" xml:space="preserve">
    <value>ToggleButton</value>
  </data>
  <data name="TabControl" xml:space="preserve">
    <value>TabControl</value>
  </data>
  <data name="CheckBox" xml:space="preserve">
    <value>CheckBox</value>
  </data>
  <data name="TextBlock" xml:space="preserve">
    <value>TextBlock</value>
  </data>
  <data name="Default" xml:space="preserve">
    <value>Default</value>
  </data>
  <data name="Primary" xml:space="preserve">
    <value>Primary</value>
  </data>
  <data name="Success" xml:space="preserve">
    <value>Success</value>
  </data>
  <data name="Info" xml:space="preserve">
    <value>Info</value>
  </data>
  <data name="Warning" xml:space="preserve">
    <value>Warning</value>
  </data>
  <data name="Danger" xml:space="preserve">
    <value>Danger</value>
  </data>
  <data name="ButtonOpacity" xml:space="preserve">
    <value>Opacity button</value>
  </data>
  <data name="Title" xml:space="preserve">
    <value>Title</value>
  </data>
  <data name="StepBar" xml:space="preserve">
    <value>StepBar</value>
  </data>
  <data name="Prev" xml:space="preserve">
    <value>Prev</value>
  </data>
  <data name="Next" xml:space="preserve">
    <value>Next</value>
  </data>
  <data name="Register" xml:space="preserve">
    <value>Register</value>
  </data>
  <data name="BasicInfo" xml:space="preserve">
    <value>Fill in the basic information</value>
  </data>
  <data name="UploadFile" xml:space="preserve">
    <value>Upload file </value>
  </data>
  <data name="Complete" xml:space="preserve">
    <value>Complete</value>
  </data>
  <data name="Clock" xml:space="preserve">
    <value>Clock</value>
  </data>
  <data name="Calendar" xml:space="preserve">
    <value>Calendar</value>
  </data>
  <data name="DatePicker" xml:space="preserve">
    <value>DatePicker</value>
  </data>
  <data name="TimePicker" xml:space="preserve">
    <value>TimePicker</value>
  </data>
  <data name="TextBox" xml:space="preserve">
    <value>TextBox</value>
  </data>
  <data name="ContentDemoStr" xml:space="preserve">
    <value>This is the content</value>
  </data>
  <data name="TitleDemoStr1" xml:space="preserve">
    <value>This is the title</value>
  </data>
  <data name="TitleDemoStr2" xml:space="preserve">
    <value>This item must be filled in</value>
  </data>
  <data name="PlsEnterContent" xml:space="preserve">
    <value>Please enter content</value>
  </data>
  <data name="TitleDemoStr3" xml:space="preserve">
    <value>The title is on the left</value>
  </data>
  <data name="Text" xml:space="preserve">
    <value>Text</value>
  </data>
  <data name="SubTitle" xml:space="preserve">
    <value>Subtitle</value>
  </data>
  <data name="PasswordBox" xml:space="preserve">
    <value>PasswordBox</value>
  </data>
  <data name="CirclePanel" xml:space="preserve">
    <value>CirclePanel</value>
  </data>
  <data name="ComboBox" xml:space="preserve">
    <value>ComboBox</value>
  </data>
  <data name="NumericUpDown" xml:space="preserve">
    <value>NumericUpDown</value>
  </data>
  <data name="DataGrid" xml:space="preserve">
    <value>DataGrid</value>
  </data>
  <data name="Index" xml:space="preserve">
    <value>Index</value>
  </data>
  <data name="Name" xml:space="preserve">
    <value>Name</value>
  </data>
  <data name="Type" xml:space="preserve">
    <value>Type</value>
  </data>
  <data name="Remark" xml:space="preserve">
    <value>Remark</value>
  </data>
  <data name="Selected" xml:space="preserve">
    <value>Selected</value>
  </data>
  <data name="ListBox" xml:space="preserve">
    <value>ListBox</value>
  </data>
  <data name="TreeView" xml:space="preserve">
    <value>TreeView</value>
  </data>
  <data name="Border1" xml:space="preserve">
    <value>Border</value>
  </data>
  <data name="ScrollViewer" xml:space="preserve">
    <value>ScrollViewer</value>
  </data>
  <data name="Window" xml:space="preserve">
    <value>Window</value>
  </data>
  <data name="Menu" xml:space="preserve">
    <value>Menu</value>
  </data>
  <data name="RightClickHere" xml:space="preserve">
    <value>Right click here </value>
  </data>
  <data name="RadioButton" xml:space="preserve">
    <value>RadioButton</value>
  </data>
  <data name="OpenMessageWindow" xml:space="preserve">
    <value>open message window</value>
  </data>
  <data name="OpenCommonWindow" xml:space="preserve">
    <value>open common window</value>
  </data>
  <data name="OpenCustomNonClientAreaWindow" xml:space="preserve">
    <value>open custom Non-client Area window</value>
  </data>
  <data name="OpenMouseFollowWindow" xml:space="preserve">
    <value>open mouse follow window</value>
  </data>
  <data name="OpenCustomContentWindow" xml:space="preserve">
    <value>open custom content window</value>
  </data>
  <data name="Ignore" xml:space="preserve">
    <value>Ignore</value>
  </data>
  <data name="Error" xml:space="preserve">
    <value>Error</value>
  </data>
  <data name="Ask" xml:space="preserve">
    <value>Ask</value>
  </data>
  <data name="Fatal" xml:space="preserve">
    <value>Fatal</value>
  </data>
  <data name="Clear" xml:space="preserve">
    <value>Clear</value>
  </data>
  <data name="ChangeLangAsk" xml:space="preserve">
    <value>Whether to restart to change the language?</value>
  </data>
  <data name="About" xml:space="preserve">
    <value>About</value>
  </data>
  <data name="Repository" xml:space="preserve">
    <value>Repository</value>
  </data>
  <data name="Email" xml:space="preserve">
    <value>Email</value>
  </data>
  <data name="Chatroom" xml:space="preserve">
    <value>Chatroom</value>
  </data>
  <data name="Blog" xml:space="preserve">
    <value>Blog</value>
  </data>
  <data name="Brush" xml:space="preserve">
    <value>Brush</value>
  </data>
  <data name="PreviewSlider" xml:space="preserve">
    <value>PreviewSlider</value>
  </data>
  <data name="Contributors" xml:space="preserve">
    <value>Contributors</value>
  </data>
  <data name="Slider" xml:space="preserve">
    <value>Slider</value>
  </data>
  <data name="CircleProgressBar" xml:space="preserve">
    <value>CircleProgressBar</value>
  </data>
  <data name="IsNotPhone" xml:space="preserve">
    <value>It's not a phone number</value>
  </data>
  <data name="PlsEnterEmail" xml:space="preserve">
    <value>please enter email</value>
  </data>
  <data name="Step" xml:space="preserve">
    <value>Step</value>
  </data>
  <data name="CalendarWithClock" xml:space="preserve">
    <value>CalendarWithClock</value>
  </data>
  <data name="DateTimePicker" xml:space="preserve">
    <value>DateTimePicker</value>
  </data>
  <data name="GroupBox" xml:space="preserve">
    <value>GroupBox</value>
  </data>
  <data name="ListView" xml:space="preserve">
    <value>ListView</value>
  </data>
  <data name="RichTextBox" xml:space="preserve">
    <value>RichTextBox</value>
  </data>
  <data name="ToolBar" xml:space="preserve">
    <value>ToolBar</value>
  </data>
  <data name="Common" xml:space="preserve">
    <value>Common</value>
  </data>
  <data name="ShowRowNumber" xml:space="preserve">
    <value>ShowRowNumber</value>
  </data>
  <data name="SearchBar" xml:space="preserve">
    <value>SearchBar</value>
  </data>
  <data name="Tag" xml:space="preserve">
    <value>Tag</value>
  </data>
  <data name="GifImage" xml:space="preserve">
    <value>GifImage</value>
  </data>
  <data name="OutlineText" xml:space="preserve">
    <value>OutlineText</value>
  </data>
  <data name="QQGroup" xml:space="preserve">
    <value>QQ Group</value>
  </data>
  <data name="FlipClock" xml:space="preserve">
    <value>FlipClock</value>
  </data>
  <data name="OpenBlurWindow" xml:space="preserve">
    <value>open blur window</value>
  </data>
  <data name="Rate" xml:space="preserve">
    <value>Rate</value>
  </data>
  <data name="Shield" xml:space="preserve">
    <value>Shield</value>
  </data>
  <data name="WaterfallPanel" xml:space="preserve">
    <value>WaterfallPanel</value>
  </data>
  <data name="Groups" xml:space="preserve">
    <value>Groups</value>
  </data>
  <data name="CoverView" xml:space="preserve">
    <value>CoverView</value>
  </data>
  <data name="CoverFlow" xml:space="preserve">
    <value>CoverFlow</value>
  </data>
<<<<<<< HEAD
  <data name="PlsEnterKey" xml:space="preserve">
    <value>Please input a keyword</value>
=======
  <data name="OpenNoNonClientAreaDragableWindow" xml:space="preserve">
    <value>open no Non-client Area dragable window</value>
  </data>
  <data name="DragHere" xml:space="preserve">
    <value>Drag here</value>
  </data>
  <data name="MessageBox" xml:space="preserve">
    <value>MessageBox</value>
>>>>>>> 88a97fbf
  </data>
</root><|MERGE_RESOLUTION|>--- conflicted
+++ resolved
@@ -462,10 +462,8 @@
   <data name="CoverFlow" xml:space="preserve">
     <value>CoverFlow</value>
   </data>
-<<<<<<< HEAD
   <data name="PlsEnterKey" xml:space="preserve">
     <value>Please input a keyword</value>
-=======
   <data name="OpenNoNonClientAreaDragableWindow" xml:space="preserve">
     <value>open no Non-client Area dragable window</value>
   </data>
@@ -474,6 +472,5 @@
   </data>
   <data name="MessageBox" xml:space="preserve">
     <value>MessageBox</value>
->>>>>>> 88a97fbf
   </data>
 </root>