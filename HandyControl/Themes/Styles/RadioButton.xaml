﻿<ResourceDictionary xmlns="http://schemas.microsoft.com/winfx/2006/xaml/presentation"
<<<<<<< HEAD
                    xmlns:controls="clr-namespace:HandyControl.Controls"
                    xmlns:x="http://schemas.microsoft.com/winfx/2006/xaml">
=======
                    xmlns:x="http://schemas.microsoft.com/winfx/2006/xaml"
                    xmlns:controls="clr-namespace:HandyControl.Controls">
>>>>>>> 4eb8b828

    <ResourceDictionary.MergedDictionaries>
        <ResourceDictionary Source="Base/RadioButtonBaseStyle.xaml"/>
        <ResourceDictionary Source="ToggleButton.xaml"/>
    </ResourceDictionary.MergedDictionaries>

    <Style BasedOn="{StaticResource RadioButtonBaseStyle}" TargetType="RadioButton"/>

    <Style x:Key="RadioButtonCustom" BasedOn="{StaticResource ToggleButtonCustom}" TargetType="RadioButton"/>

<<<<<<< HEAD
    <Style TargetType="{x:Type controls:ImageRadioButton}">
        <Setter Property="Height" Value="32" />
        <Setter Property="Cursor" Value="Hand" />
        <Setter Property="FocusVisualStyle" Value="{x:Null}" />
        <Setter Property="Foreground" Value="{DynamicResource SecondaryTextBrush}" />
        <Setter Property="Background" Value="{DynamicResource RegionBrush}"/>
        <Setter Property="BorderBrush" Value="Transparent"/>
        <Setter Property="BorderThickness" Value="1" />
        <Setter Property="Template">
            <Setter.Value>
                <ControlTemplate TargetType="{x:Type controls:ImageRadioButton}">
                    <Border
                        x:Name="templateRoot"
                        Background="Transparent"
                        BorderThickness="3,0,0,0">
                        <WrapPanel
                            VerticalAlignment="Center"
                            Orientation="Horizontal"
                            SnapsToDevicePixels="True">
                            <Border x:Name="img" Width="40">
                                <Path
                                    Width="{TemplateBinding ImageWidth}"
                                    Height="{TemplateBinding ImageHeight}"
                                    Margin="15,0,0,0"
                                    Data="{TemplateBinding Image}"
                                    Fill="{TemplateBinding Foreground}"
                                    Stretch="Fill" />
                            </Border>
                            <ContentPresenter
                                x:Name="contentPresenter"
                                Grid.Column="1"
                                Margin="5,0,0,0"
                                HorizontalAlignment="Left"
                                VerticalAlignment="Center"
                                Content="{TemplateBinding Content}"
                                ContentStringFormat="{TemplateBinding ContentStringFormat}"
                                ContentTemplate="{TemplateBinding ContentTemplate}"
                                Focusable="False"
                                RecognizesAccessKey="True"
                                SnapsToDevicePixels="{TemplateBinding SnapsToDevicePixels}" />
                        </WrapPanel>
                    </Border>
                    <ControlTemplate.Triggers>
                        <Trigger Property="IsMouseOver" Value="True">
                            <Setter Property="Foreground" Value="{DynamicResource PrimaryTextBrush}" />
                        </Trigger>
                        <Trigger Property="IsEnabled" Value="False" />
                        <Trigger Property="IsPressed" Value="True" />
                        <Trigger Property="Image" Value="{x:Null}">
                            <Setter Property="Visibility" Value="Collapsed" TargetName="img"/>
                        </Trigger>
                        <Trigger Property="IsChecked" Value="True">
                            <Setter TargetName="templateRoot" Property="BorderBrush" Value="{Binding Path=(controls:ImageRadioButton.SideBrush),RelativeSource={RelativeSource TemplatedParent}}" />
                            <Setter Property="Foreground" Value="{DynamicResource PrimaryTextBrush}" />
                        </Trigger>
                    </ControlTemplate.Triggers>
                </ControlTemplate>
            </Setter.Value>
        </Setter>
    </Style>
=======
    <Style x:Key="RadioGroupItemDefault" BasedOn="{StaticResource RadioGroupItemBaseStyle}" TargetType="RadioButton"/>

    <Style x:Key="RadioGroupItemHorizontalFirst" BasedOn="{StaticResource RadioGroupItemBaseStyle}" TargetType="RadioButton">
        <Setter Property="controls:BorderElement.CornerRadius" Value="4,0,0,4"/>
        <Setter Property="Margin" Value="0"/>
    </Style>

    <Style x:Key="RadioGroupItemHorizontalLast" BasedOn="{StaticResource RadioGroupItemBaseStyle}" TargetType="RadioButton">
        <Setter Property="controls:BorderElement.CornerRadius" Value="0,4,4,0"/>
    </Style>

    <Style x:Key="RadioGroupItemSingle" BasedOn="{StaticResource RadioGroupItemBaseStyle}" TargetType="RadioButton">
        <Setter Property="controls:BorderElement.CornerRadius" Value="4"/>
    </Style>

    <Style x:Key="RadioGroupItemVerticalFirst" BasedOn="{StaticResource RadioGroupItemBaseStyle}" TargetType="RadioButton">
        <Setter Property="controls:BorderElement.CornerRadius" Value="4,4,0,0"/>
        <Setter Property="Margin" Value="0"/>
    </Style>

    <Style x:Key="RadioGroupItemVerticalLast" BasedOn="{StaticResource RadioGroupItemBaseStyle}" TargetType="RadioButton">
        <Setter Property="controls:BorderElement.CornerRadius" Value="0,0,4,4"/>
    </Style>

>>>>>>> 4eb8b828
</ResourceDictionary><|MERGE_RESOLUTION|>--- conflicted
+++ resolved
@@ -1,11 +1,6 @@
-﻿<ResourceDictionary xmlns="http://schemas.microsoft.com/winfx/2006/xaml/presentation"
-<<<<<<< HEAD
-                    xmlns:controls="clr-namespace:HandyControl.Controls"
-                    xmlns:x="http://schemas.microsoft.com/winfx/2006/xaml">
-=======
+<ResourceDictionary xmlns="http://schemas.microsoft.com/winfx/2006/xaml/presentation"
                     xmlns:x="http://schemas.microsoft.com/winfx/2006/xaml"
                     xmlns:controls="clr-namespace:HandyControl.Controls">
->>>>>>> 4eb8b828
 
     <ResourceDictionary.MergedDictionaries>
         <ResourceDictionary Source="Base/RadioButtonBaseStyle.xaml"/>
@@ -16,7 +11,6 @@
 
     <Style x:Key="RadioButtonCustom" BasedOn="{StaticResource ToggleButtonCustom}" TargetType="RadioButton"/>
 
-<<<<<<< HEAD
     <Style TargetType="{x:Type controls:ImageRadioButton}">
         <Setter Property="Height" Value="32" />
         <Setter Property="Cursor" Value="Hand" />
@@ -77,7 +71,7 @@
             </Setter.Value>
         </Setter>
     </Style>
-=======
+
     <Style x:Key="RadioGroupItemDefault" BasedOn="{StaticResource RadioGroupItemBaseStyle}" TargetType="RadioButton"/>
 
     <Style x:Key="RadioGroupItemHorizontalFirst" BasedOn="{StaticResource RadioGroupItemBaseStyle}" TargetType="RadioButton">
@@ -101,6 +95,4 @@
     <Style x:Key="RadioGroupItemVerticalLast" BasedOn="{StaticResource RadioGroupItemBaseStyle}" TargetType="RadioButton">
         <Setter Property="controls:BorderElement.CornerRadius" Value="0,0,4,4"/>
     </Style>
-
->>>>>>> 4eb8b828
 </ResourceDictionary>