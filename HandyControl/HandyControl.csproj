﻿<?xml version="1.0" encoding="utf-8"?>
<Project ToolsVersion="15.0" xmlns="http://schemas.microsoft.com/developer/msbuild/2003">
  <PropertyGroup>
    <Configuration Condition=" '$(Configuration)' == '' ">Debug</Configuration>
    <Platform Condition=" '$(Platform)' == '' ">AnyCPU</Platform>
    <ProjectGuid>{DC966E3D-BCFF-4652-98CF-070E5494749A}</ProjectGuid>
    <OutputType>library</OutputType>
    <RootNamespace>HandyControl</RootNamespace>
    <AssemblyName>HandyControl</AssemblyName>
    <FileAlignment>512</FileAlignment>
    <ProjectTypeGuids>{60dc8134-eba5-43b8-bcc9-bb4bc16c2548};{FAE04EC0-301F-11D3-BF4B-00C04F79EFBC}</ProjectTypeGuids>
    <WarningLevel>4</WarningLevel>
    <TargetFrameworkProfile />
    <NuGetPackageImportStamp>
    </NuGetPackageImportStamp>
  </PropertyGroup>
  <PropertyGroup Condition=" '$(Configuration)|$(Platform)' == 'Debug-Net462|AnyCPU' ">
    <DebugSymbols>true</DebugSymbols>
    <DebugType>full</DebugType>
    <Optimize>false</Optimize>
    <OutputPath>bin\Debug\</OutputPath>
    <DefineConstants>DEBUG;TRACE</DefineConstants>
    <ErrorReport>prompt</ErrorReport>
    <WarningLevel>4</WarningLevel>
    <TargetFrameworkVersion>v4.6.2</TargetFrameworkVersion>
    <netVersion>netgt40</netVersion>
  </PropertyGroup>
  <PropertyGroup Condition="'$(Configuration)|$(Platform)' == 'Debug-Net47|AnyCPU'">
    <DebugSymbols>true</DebugSymbols>
    <DebugType>full</DebugType>
    <Optimize>false</Optimize>
    <OutputPath>bin\Debug\</OutputPath>
    <DefineConstants>DEBUG;TRACE</DefineConstants>
    <ErrorReport>prompt</ErrorReport>
    <WarningLevel>4</WarningLevel>
    <TargetFrameworkVersion>v4.7</TargetFrameworkVersion>
    <netVersion>netgt40</netVersion>
  </PropertyGroup>
  <PropertyGroup Condition=" '$(Configuration)|$(Platform)' == 'Debug-Net45|AnyCPU' ">
    <DebugSymbols>true</DebugSymbols>
    <DebugType>full</DebugType>
    <Optimize>false</Optimize>
    <OutputPath>bin\Debug\</OutputPath>
    <DefineConstants>DEBUG;TRACE;netle45</DefineConstants>
    <ErrorReport>prompt</ErrorReport>
    <WarningLevel>4</WarningLevel>
    <TargetFrameworkVersion>v4.5</TargetFrameworkVersion>
    <netVersion>netgt40</netVersion>
  </PropertyGroup>
  <PropertyGroup Condition=" '$(Configuration)|$(Platform)' == 'Release-Net462|AnyCPU' ">
    <DebugType>pdbonly</DebugType>
    <Optimize>true</Optimize>
    <OutputPath>bin\Release\</OutputPath>
    <DefineConstants>TRACE</DefineConstants>
    <ErrorReport>prompt</ErrorReport>
    <WarningLevel>4</WarningLevel>
    <DocumentationFile>bin\Release\HandyControl.xml</DocumentationFile>
    <TargetFrameworkVersion>v4.6.2</TargetFrameworkVersion>
    <netVersion>netgt40</netVersion>
  </PropertyGroup>
  <PropertyGroup Condition=" '$(Configuration)|$(Platform)' == 'Release-Net47|AnyCPU' ">
    <DebugType>pdbonly</DebugType>
    <Optimize>true</Optimize>
    <OutputPath>bin\Release\</OutputPath>
    <DefineConstants>TRACE</DefineConstants>
    <ErrorReport>prompt</ErrorReport>
    <WarningLevel>4</WarningLevel>
    <DocumentationFile>bin\Release\HandyControl.xml</DocumentationFile>
    <TargetFrameworkVersion>v4.7</TargetFrameworkVersion>
    <netVersion>netgt40</netVersion>
  </PropertyGroup>
  <PropertyGroup Condition=" '$(Configuration)|$(Platform)' == 'Release-Net45|AnyCPU' ">
    <DebugType>pdbonly</DebugType>
    <Optimize>true</Optimize>
    <OutputPath>bin\Release\</OutputPath>
    <DefineConstants>TRACE;netle45</DefineConstants>
    <ErrorReport>prompt</ErrorReport>
    <WarningLevel>4</WarningLevel>
    <DocumentationFile>bin\Release\HandyControl.xml</DocumentationFile>
    <TargetFrameworkVersion>v4.5</TargetFrameworkVersion>
    <netVersion>netgt40</netVersion>
  </PropertyGroup>
  <ItemGroup>
    <Compile Include="Controls\Attach\WindowAttach.cs" />
    <Compile Include="Controls\Attach\LinkElement.cs" />
    <Compile Include="Controls\Attach\PanelElement.cs" />
    <Compile Include="Controls\Attach\VisualElement.cs" />
    <Compile Include="Controls\Base\HeaderedSelectableItem.cs" />
    <Compile Include="Controls\Base\IGravatarGenerator.cs" />
    <Compile Include="Controls\Base\ISelectable.cs" />
    <Compile Include="Controls\Base\RegularItemsControl.cs" />
    <Compile Include="Controls\Base\SelectableItem.cs" />
    <Compile Include="Controls\Base\SimpleItemsControl.cs" />
    <Compile Include="Controls\Button\ProgressButton.cs" />
    <Compile Include="Controls\Cover\CoverFlow\CoverFlow.cs" />
    <Compile Include="Controls\Cover\CoverFlow\CoverFlowItem.cs" />
    <Compile Include="Controls\Cover\CoverView\CoverViewContent.cs" />
    <Compile Include="Controls\Cover\CoverView\CoverViewItem.cs" />
    <Compile Include="Controls\Other\AnimationPath.cs" />
    <Compile Include="Controls\Attach\BackgroundSwitchElement.cs" />
    <Compile Include="Controls\Attach\BorderElement.cs" />
    <Compile Include="Controls\Attach\DataGridAttach.cs" />
    <Compile Include="Controls\Attach\EdgeElement.cs" />
    <Compile Include="Controls\Attach\IconSwitchElement.cs" />
    <Compile Include="Controls\Attach\InfoElement.cs" />
    <Compile Include="Controls\Attach\PasswordBoxMonitor.cs" />
    <Compile Include="Controls\Attach\StatusSwitchElement.cs" />
    <Compile Include="Controls\Attach\TipElement.cs" />
    <Compile Include="Controls\Attach\TitleElement.cs" />
    <Compile Include="Controls\Button\ContextMenuButton.cs" />
    <Compile Include="Controls\Button\ContextMenuToggleButton.cs" />
    <Compile Include="Controls\Other\Badge.cs" />
    <Compile Include="Controls\Other\Carousel.cs" />
    <Compile Include="Controls\Cover\CoverView\CoverView.cs" />
    <Compile Include="Controls\Other\ChatBubble.cs" />
    <Compile Include="Controls\Other\Dialog.cs" />
    <Compile Include="Controls\Other\GotoTop.cs" />
<<<<<<< HEAD
    <Compile Include="Controls\Other\NotifyIcon.cs" />
=======
    <Compile Include="Controls\Other\Gravatar.cs" />
    <Compile Include="Controls\Panel\SimplePanel.cs" />
    <Compile Include="Controls\ProgressBar\WaveProgressBar.cs" />
>>>>>>> 86f09404
    <Compile Include="Controls\Transfer\Transfer.cs" />
    <Compile Include="Controls\Transfer\TransferGroup.cs" />
    <Compile Include="Controls\Transfer\TransferItem.cs" />
    <Compile Include="Controls\Panel\CirclePanel.cs" />
    <Compile Include="Controls\ProgressBar\CircleProgressBar.cs" />
    <Compile Include="Controls\Other\RadioGroup.cs" />
    <Compile Include="Controls\Other\Shield.cs" />
    <Compile Include="Controls\Panel\WaterfallPanel.cs" />
    <Compile Include="Controls\Rate\Rate.cs" />
    <Compile Include="Controls\Rate\RateItem.cs" />
    <Compile Include="Controls\Text\OutlineText.cs" />
    <Compile Include="Controls\Image\GifImage.cs" />
    <Compile Include="Controls\Input\SearchBar.cs" />
    <Compile Include="Controls\Text\Tag\TagPanel.cs" />
    <Compile Include="Controls\Text\Tag\Tag.cs" />
    <Compile Include="Controls\Time\CalendarWithClock.cs" />
    <Compile Include="Controls\Time\Clock\Clock.cs" />
    <Compile Include="Controls\Time\Clock\ClockRadioButton.cs" />
    <Compile Include="Controls\Other\Growl.cs" />
    <Compile Include="Controls\Image\ImageViewer.cs" />
    <Compile Include="Controls\Input\ComboBox.cs" />
    <Compile Include="Controls\Input\DatePicker.cs" />
    <Compile Include="Controls\Input\DateTimePicker.cs" />
    <Compile Include="Controls\Input\IDataInput.cs" />
    <Compile Include="Controls\Input\PasswordBox.cs" />
    <Compile Include="Controls\Input\TextBox.cs" />
    <Compile Include="Controls\Base\ISingleOpen.cs" />
    <Compile Include="Controls\Input\NumericUpDown.cs" />
    <Compile Include="Controls\Other\Pagination.cs" />
    <Compile Include="Controls\Attach\IconElement.cs" />
    <Compile Include="Controls\Slider\CompareSlider.cs" />
    <Compile Include="Controls\Other\ColorPicker.cs" />
    <Compile Include="Controls\Slider\CompareTrack.cs" />
    <Compile Include="Controls\Slider\PreviewSlider.cs" />
    <Compile Include="Controls\Other\ScrollViewer.cs" />
    <Compile Include="Controls\Loading\LoadingBase.cs" />
    <Compile Include="Controls\Loading\LoadingCircle.cs" />
    <Compile Include="Controls\Loading\LoadingLine.cs" />
    <Compile Include="Controls\Internal\InternalCanvas.cs" />
    <Compile Include="Controls\StepBar\StepBar.cs" />
    <Compile Include="Controls\StepBar\StepBarItem.cs" />
    <Compile Include="Controls\Time\FlipClock\FlipClock.cs" />
    <Compile Include="Controls\Time\FlipClock\FlipNumber.cs" />
    <Compile Include="Controls\Window\BlurWindow.cs" />
    <Compile Include="Controls\Window\MessageBox.cs" />
    <Compile Include="Data\Args\CancelRoutedEventArgs.cs" />
    <Compile Include="Data\Enum\ChatMessageType.cs" />
    <Compile Include="Data\Enum\ChatRoleType.cs" />
    <Compile Include="Data\Enum\InfoType.cs" />
    <Compile Include="Data\Enum\ResultType.cs" />
    <Compile Include="Data\Enum\SkinType.cs" />
    <Compile Include="Data\Enum\StepStatus.cs" />
    <Compile Include="Data\Enum\TipPlacement.cs" />
    <Compile Include="Data\Gif\GifFrameDimension.cs" />
    <Compile Include="Data\Gif\GifImageInfo.cs" />
    <Compile Include="Data\Gif\GifPropertyItem.cs" />
    <Compile Include="Data\Gif\GifPropertyItemInternal.cs" />
    <Compile Include="Data\Gif\GPStream.cs" />
    <Compile Include="Data\MessageBoxInfo.cs" />
    <Compile Include="Data\ResourceToken.cs" />
    <Compile Include="Data\SystemVersionInfo.cs" />
    <Compile Include="Tools\Converter\Boolean2StrConverter.cs" />
    <Compile Include="Tools\Converter\BorderClipConverter.cs" />
    <Compile Include="Tools\Converter\BorderCircularConverter.cs" />
    <Compile Include="Tools\Converter\Int2StrConverter.cs" />
    <Compile Include="Tools\Extension\EnumerableExtension.cs" />
    <Compile Include="Tools\Extension\GeometryExtension.cs" />
    <Compile Include="Tools\GithubGravatarGenerator.cs" />
    <Compile Include="Tools\Helper\ColorHelper.cs" />
    <Compile Include="Tools\GifImageAnimator.cs" />
    <Compile Include="Data\GrowlInfo.cs" />
    <Compile Include="Data\Operation\OperationResult!1.cs" />
    <Compile Include="Data\Operation\OperationResult.cs" />
    <Compile Include="Expression\Drawing\BezierCurveFlattener.cs" />
    <Compile Include="Expression\Drawing\CommonExtensions.cs" />
    <Compile Include="Expression\Drawing\ExceptionStringTable.cs" />
    <Compile Include="Expression\Drawing\GeometryHelper.cs" />
    <Compile Include="Expression\Drawing\MarchLocation.cs" />
    <Compile Include="Expression\Drawing\MarchStopReason.cs" />
    <Compile Include="Expression\Drawing\MathHelper.cs" />
    <Compile Include="Expression\Drawing\PathFigureHelper.cs" />
    <Compile Include="Expression\Drawing\PathGeometryHelper.cs" />
    <Compile Include="Expression\Drawing\PathSegmentData.cs" />
    <Compile Include="Expression\Drawing\PathSegmentHelper.cs" />
    <Compile Include="Expression\Drawing\PolylineData.cs" />
    <Compile Include="Expression\Drawing\PolylineHelper.cs" />
    <Compile Include="Expression\Drawing\RandomEngine.cs" />
    <Compile Include="Expression\Drawing\SimpleSegment.cs" />
    <Compile Include="Expression\Media\ArcGeometrySource.cs" />
    <Compile Include="Expression\Media\DrawingPropertyChangedEventArgs.cs" />
    <Compile Include="Expression\Media\DrawingPropertyMetadata.cs" />
    <Compile Include="Expression\Media\DrawingPropertyMetadataOptions.cs" />
    <Compile Include="Expression\Media\GeometryEffect.cs" />
    <Compile Include="Expression\Media\GeometryEffectConverter.cs" />
    <Compile Include="Expression\Media\GeometrySource!1.cs" />
    <Compile Include="Expression\Media\IArcGeometrySourceParameters.cs" />
    <Compile Include="Expression\Media\IGeometrySource.cs" />
    <Compile Include="Expression\Media\IGeometrySourceExtensions.cs" />
    <Compile Include="Expression\Media\IGeometrySourceParameters.cs" />
    <Compile Include="Expression\Media\InvalidateGeometryReasons.cs" />
    <Compile Include="Expression\Media\IShape.cs" />
    <Compile Include="Expression\Media\SketchGeometryEffect.cs" />
    <Compile Include="Expression\Media\UnitType.cs" />
    <Compile Include="Expression\Shapes\Arc.cs" />
    <Compile Include="Expression\Shapes\PrimitiveShape.cs" />
    <Compile Include="Tools\Helper\DesignerHelper.cs" />
    <Compile Include="Tools\Helper\ExternDllHelper.cs" />
    <Compile Include="Tools\Helper\SingleOpenHelper.cs" />
    <Compile Include="Controls\TabControl\TabControl.cs" />
    <Compile Include="Controls\TabControl\TabItem.cs" />
    <Compile Include="Controls\TabControl\TabPanel.cs" />
    <Compile Include="Controls\Time\TimeBar\SpeTextBlock.cs" />
    <Compile Include="Controls\Input\TimePicker.cs" />
    <Compile Include="Controls\Time\TimeBar\TimeBar.cs" />
    <Compile Include="Controls\Other\TransitioningContentControl.cs" />
    <Compile Include="Controls\Input\WatermarkTextBox.cs" />
    <Compile Include="Controls\Window\ImageBrowser.cs" />
    <Compile Include="Controls\Window\PopupWindow.cs" />
    <Compile Include="Controls\Window\Window.cs" />
    <Compile Include="Data\ValueBoxes.cs" />
    <Compile Include="Data\ColorRange.cs" />
    <Compile Include="Data\Enum\IpType.cs" />
    <Compile Include="Data\Enum\TextType.cs" />
    <Compile Include="Data\Enum\TitleAlignment.cs" />
    <Compile Include="Data\Args\FunctionEventArgs!1.cs" />
    <Compile Include="Interactivity\AdornerContainer.cs" />
    <Compile Include="Interactivity\AttachableCollection!1.cs" />
    <Compile Include="Interactivity\Behavior!1.cs" />
    <Compile Include="Interactivity\Behavior.cs" />
    <Compile Include="Interactivity\BehaviorCollection.cs" />
    <Compile Include="Interactivity\ControlCommands.cs" />
    <Compile Include="Interactivity\DefaultTriggerAttribute.cs" />
    <Compile Include="Interactivity\EventToCommand.cs" />
    <Compile Include="Interactivity\EventTrigger.cs" />
    <Compile Include="Interactivity\EventTriggerBase!1.cs" />
    <Compile Include="Interactivity\EventTriggerBase.cs" />
    <Compile Include="Interactivity\ExceptionStringTable.cs" />
    <Compile Include="Interactivity\ExtendedVisualStateManager.cs" />
    <Compile Include="Interactivity\FluidMoveBehavior.cs" />
    <Compile Include="Interactivity\FluidMoveBehaviorBase.cs" />
    <Compile Include="Interactivity\FluidMoveScope.cs" />
    <Compile Include="Interactivity\IAttachedObject.cs" />
    <Compile Include="Interactivity\IEventArgsConverter.cs" />
    <Compile Include="Interactivity\Interaction.cs" />
    <Compile Include="Interactivity\InvokeCommandAction.cs" />
    <Compile Include="Interactivity\MouseDragElementBehavior.cs" />
    <Compile Include="Interactivity\NameResolvedEventArgs.cs" />
    <Compile Include="Interactivity\NameResolver.cs" />
    <Compile Include="Interactivity\PreviewInvokeEventArgs.cs" />
    <Compile Include="Interactivity\RoutedEventTrigger.cs" />
    <Compile Include="Interactivity\TagType.cs" />
    <Compile Include="Interactivity\TransitionEffect.cs" />
    <Compile Include="Interactivity\TriggerAction!1.cs" />
    <Compile Include="Interactivity\TriggerAction.cs" />
    <Compile Include="Interactivity\TriggerActionCollection.cs" />
    <Compile Include="Interactivity\TriggerBase.cs" />
    <Compile Include="Interactivity\TriggerCollection.cs" />
    <Compile Include="Interactivity\TypeConstraintAttribute.cs" />
    <Compile Include="Properties\AssemblyInfo.cs">
      <SubType>Code</SubType>
    </Compile>
    <Compile Include="Properties\Langs\Lang.Designer.cs">
      <AutoGen>True</AutoGen>
      <DesignTime>True</DesignTime>
      <DependentUpon>Lang.resx</DependentUpon>
    </Compile>
    <Compile Include="Properties\Langs\Lang.en.Designer.cs">
      <AutoGen>True</AutoGen>
      <DesignTime>True</DesignTime>
      <DependentUpon>Lang.en.resx</DependentUpon>
    </Compile>
    <Compile Include="Tools\Helper\AnimationHelper.cs" />
    <Compile Include="Tools\Helper\ArithmeticHelper.cs" />
    <Compile Include="Tools\Converter\Boolean2BooleanReConverter.cs" />
    <Compile Include="Tools\Converter\Boolean2VisibilityReConverter.cs" />
    <Compile Include="Tools\Converter\BooleanArr2VisibilityConverter.cs" />
    <Compile Include="Tools\Converter\Color2ChannelAConverter.cs" />
    <Compile Include="Tools\Converter\Color2HexStrConverter.cs" />
    <Compile Include="Tools\Converter\Long2FileSizeConverter.cs" />
    <Compile Include="Tools\Converter\Object2BooleanConverter.cs" />
    <Compile Include="Tools\Converter\Source2ImageConverter.cs" />
    <Compile Include="Tools\Converter\String2VisibilityConverter.cs" />
    <Compile Include="Tools\Converter\String2VisibilityReConverter.cs" />
    <Compile Include="Tools\Converter\TreeViewItemMarginConverter.cs" />
    <Compile Include="Tools\Extension\ColorExtension.cs" />
    <Compile Include="Tools\Extension\UIElementExtension.cs" />
    <Compile Include="Tools\MouseDragElementBehaviorEx.cs" />
    <Compile Include="Tools\StyleSelector\RadioGroupItemStyleSelector.cs" />
    <Compile Include="Tools\RegularJudgment.cs" />
    <Compile Include="Tools\RegularPatterns.cs" />
    <Compile Include="Tools\Helper\ResourceHelper.cs" />
    <Compile Include="Tools\Helper\ValidateHelper.cs" />
    <Compile Include="Tools\Helper\VisualHelper.cs" />
    <Compile Include="Tools\StyleSelector\TabItemCapsuleStyleSelector.cs" />
  </ItemGroup>
  <ItemGroup>
    <Page Include="Themes\Basic\Basic.xaml">
      <SubType>Designer</SubType>
      <Generator>MSBuild:Compile</Generator>
    </Page>
    <Page Include="Themes\Basic\Behaviors.xaml">
      <SubType>Designer</SubType>
      <Generator>MSBuild:Compile</Generator>
    </Page>
    <Page Include="Themes\Basic\Brushes.xaml">
      <SubType>Designer</SubType>
      <Generator>MSBuild:Compile</Generator>
    </Page>
    <Page Include="Themes\Basic\Colors\Colors.xaml">
      <SubType>Designer</SubType>
      <Generator>MSBuild:Compile</Generator>
    </Page>
    <Page Include="Themes\Basic\Colors\ColorsViolet.xaml">
      <SubType>Designer</SubType>
      <Generator>MSBuild:Compile</Generator>
    </Page>
    <Page Include="Themes\Basic\Converters.xaml">
      <SubType>Designer</SubType>
      <Generator>MSBuild:Compile</Generator>
    </Page>
    <Page Include="Themes\Basic\Effects.xaml">
      <SubType>Designer</SubType>
      <Generator>MSBuild:Compile</Generator>
    </Page>
    <Page Include="Themes\Basic\Colors\ColorsDark.xaml">
      <SubType>Designer</SubType>
      <Generator>MSBuild:Compile</Generator>
    </Page>
    <Page Include="Themes\Basic\Fonts.xaml">
      <SubType>Designer</SubType>
      <Generator>MSBuild:Compile</Generator>
    </Page>
    <Page Include="Themes\Basic\Geometries.xaml">
      <SubType>Designer</SubType>
      <Generator>MSBuild:Compile</Generator>
    </Page>
    <Page Include="Themes\Basic\Paths.xaml">
      <SubType>Designer</SubType>
      <Generator>MSBuild:Compile</Generator>
    </Page>
    <Page Include="Themes\Basic\Sizes.xaml">
      <SubType>Designer</SubType>
      <Generator>MSBuild:Compile</Generator>
    </Page>
    <Page Include="Themes\SkinViolet.xaml">
      <SubType>Designer</SubType>
      <Generator>MSBuild:Compile</Generator>
    </Page>
    <Page Include="Themes\Styles\Badge.xaml">
      <SubType>Designer</SubType>
      <Generator>MSBuild:Compile</Generator>
    </Page>
    <Page Include="Themes\Styles\Base\BadgeBaseStyle.xaml">
      <SubType>Designer</SubType>
      <Generator>MSBuild:Compile</Generator>
    </Page>
    <Page Include="Themes\Styles\Base\ChatBubbleBaseStyle.xaml">
      <SubType>Designer</SubType>
      <Generator>MSBuild:Compile</Generator>
    </Page>
    <Page Include="Themes\Styles\Base\CheckBoxBaseStyle.xaml">
      <SubType>Designer</SubType>
      <Generator>MSBuild:Compile</Generator>
    </Page>
    <Page Include="Themes\Styles\Base\CoverFlowBaseStyle.xaml">
      <SubType>Designer</SubType>
      <Generator>MSBuild:Compile</Generator>
    </Page>
    <Page Include="Themes\Styles\Base\CoverViewBaseStyle.xaml">
      <SubType>Designer</SubType>
      <Generator>MSBuild:Compile</Generator>
    </Page>
    <Page Include="Themes\Styles\Base\DatePickerBaseStyle.xaml">
      <SubType>Designer</SubType>
      <Generator>MSBuild:Compile</Generator>
    </Page>
    <Page Include="Themes\Styles\Base\DateTimePickerBaseStyle.xaml">
      <SubType>Designer</SubType>
      <Generator>MSBuild:Compile</Generator>
    </Page>
    <Page Include="Themes\Styles\Base\DialogBaseStyle.xaml">
      <SubType>Designer</SubType>
      <Generator>MSBuild:Compile</Generator>
    </Page>
    <Page Include="Themes\Styles\Base\GotoTopBaseStyle.xaml">
      <SubType>Designer</SubType>
      <Generator>MSBuild:Compile</Generator>
    </Page>
    <Page Include="Themes\Styles\Base\GravatarBaseStyle.xaml">
      <SubType>Designer</SubType>
      <Generator>MSBuild:Compile</Generator>
    </Page>
    <Page Include="Themes\Styles\Base\ProgressButtonBaseStyle.xaml">
      <SubType>Designer</SubType>
      <Generator>MSBuild:Compile</Generator>
    </Page>
    <Page Include="Themes\Styles\Base\RadioGroupBaseStyle.xaml">
      <SubType>Designer</SubType>
      <Generator>MSBuild:Compile</Generator>
    </Page>
    <Page Include="Themes\Styles\Base\SearchBarBaseStyle.xaml">
      <SubType>Designer</SubType>
      <Generator>MSBuild:Compile</Generator>
    </Page>
    <Page Include="Themes\Styles\Base\ShieldBaseStyle.xaml">
      <SubType>Designer</SubType>
      <Generator>MSBuild:Compile</Generator>
    </Page>
    <Page Include="Themes\Styles\Base\TagBaseStyle.xaml">
      <SubType>Designer</SubType>
      <Generator>MSBuild:Compile</Generator>
    </Page>
    <Page Include="Themes\Styles\Base\ToolBarBaseStyle.xaml">
      <SubType>Designer</SubType>
      <Generator>MSBuild:Compile</Generator>
    </Page>
    <Page Include="Themes\Styles\Base\TransferBaseStyle.xaml">
      <SubType>Designer</SubType>
      <Generator>MSBuild:Compile</Generator>
    </Page>
    <Page Include="Themes\Styles\Base\TreeViewBaseStyle.xaml">
      <SubType>Designer</SubType>
      <Generator>MSBuild:Compile</Generator>
    </Page>
    <Page Include="Themes\Styles\ChatBubble.xaml">
      <SubType>Designer</SubType>
      <Generator>MSBuild:Compile</Generator>
    </Page>
    <Page Include="Themes\Styles\CoverFlow.xaml">
      <SubType>Designer</SubType>
      <Generator>MSBuild:Compile</Generator>
    </Page>
    <Page Include="Themes\Styles\CoverView.xaml">
      <SubType>Designer</SubType>
      <Generator>MSBuild:Compile</Generator>
    </Page>
    <Page Include="Themes\Styles\Dialog.xaml">
      <SubType>Designer</SubType>
      <Generator>MSBuild:Compile</Generator>
    </Page>
    <Page Include="Themes\Styles\FlipClock.xaml">
      <SubType>Designer</SubType>
      <Generator>MSBuild:Compile</Generator>
    </Page>
    <Page Include="Themes\Styles\GotoTop.xaml">
      <SubType>Designer</SubType>
      <Generator>MSBuild:Compile</Generator>
    </Page>
    <Page Include="Themes\Styles\Gravatar.xaml">
      <SubType>Designer</SubType>
      <Generator>MSBuild:Compile</Generator>
    </Page>
    <Page Include="Themes\Styles\GroupBox.xaml">
      <SubType>Designer</SubType>
      <Generator>MSBuild:Compile</Generator>
    </Page>
    <Page Include="Themes\Styles\Base\GroupBoxBaseStyle.xaml">
      <SubType>Designer</SubType>
      <Generator>MSBuild:Compile</Generator>
    </Page>
    <Page Include="Themes\Styles\Base\LabelBaseStyle.xaml">
      <SubType>Designer</SubType>
      <Generator>MSBuild:Compile</Generator>
    </Page>
    <Page Include="Themes\Styles\Base\NumericUpDownBaseStyle.xaml">
      <SubType>Designer</SubType>
      <Generator>MSBuild:Compile</Generator>
    </Page>
    <Page Include="Themes\Styles\Base\RadioButtonBaseStyle.xaml">
      <SubType>Designer</SubType>
      <Generator>MSBuild:Compile</Generator>
    </Page>
    <Page Include="Themes\Styles\Base\StepBarBaseStyle.xaml">
      <SubType>Designer</SubType>
      <Generator>MSBuild:Compile</Generator>
    </Page>
    <Page Include="Themes\Styles\Base\TabControlBaseStyle.xaml">
      <SubType>Designer</SubType>
      <Generator>MSBuild:Compile</Generator>
    </Page>
    <Page Include="Themes\Styles\Base\TimePickerBaseStyle.xaml">
      <SubType>Designer</SubType>
      <Generator>MSBuild:Compile</Generator>
    </Page>
    <Page Include="Themes\Styles\Base\BaseStyle.xaml">
      <SubType>Designer</SubType>
      <Generator>MSBuild:Compile</Generator>
    </Page>
    <Page Include="Themes\Styles\Base\ButtonBaseBaseStyle.xaml">
      <SubType>Designer</SubType>
      <Generator>MSBuild:Compile</Generator>
    </Page>
    <Page Include="Themes\Styles\Base\ButtonBaseStyle.xaml">
      <SubType>Designer</SubType>
      <Generator>MSBuild:Compile</Generator>
    </Page>
    <Page Include="Themes\Styles\Base\ComboBoxBaseStyle.xaml">
      <SubType>Designer</SubType>
      <Generator>MSBuild:Compile</Generator>
    </Page>
    <Page Include="Themes\Styles\Base\ContextMenuBaseStyle.xaml">
      <SubType>Designer</SubType>
      <Generator>MSBuild:Compile</Generator>
    </Page>
    <Page Include="Themes\Styles\Base\ListBoxBaseStyle.xaml">
      <SubType>Designer</SubType>
      <Generator>MSBuild:Compile</Generator>
    </Page>
    <Page Include="Themes\Styles\Base\LoadingBaseStyle.xaml">
      <Generator>MSBuild:Compile</Generator>
      <SubType>Designer</SubType>
    </Page>
    <Page Include="Themes\Styles\Base\LoadingCircleBaseStyle.xaml">
      <Generator>MSBuild:Compile</Generator>
      <SubType>Designer</SubType>
    </Page>
    <Page Include="Themes\Styles\Base\LoadingLineBaseStyle.xaml">
      <Generator>MSBuild:Compile</Generator>
      <SubType>Designer</SubType>
    </Page>
    <Page Include="Themes\Styles\Base\PasswordBoxBaseStyle.xaml">
      <SubType>Designer</SubType>
      <Generator>MSBuild:Compile</Generator>
    </Page>
    <Page Include="Themes\Styles\Base\ProgressBarBaseStyle.xaml">
      <SubType>Designer</SubType>
      <Generator>MSBuild:Compile</Generator>
    </Page>
    <Page Include="Themes\Styles\Base\ScrollViewerBaseStyle.xaml">
      <SubType>Designer</SubType>
      <Generator>MSBuild:Compile</Generator>
    </Page>
    <Page Include="Themes\Styles\Base\TextBlockBaseStyle.xaml">
      <SubType>Designer</SubType>
      <Generator>MSBuild:Compile</Generator>
    </Page>
    <Page Include="Themes\Styles\Base\TextBoxBaseStyle.xaml">
      <SubType>Designer</SubType>
      <Generator>MSBuild:Compile</Generator>
    </Page>
    <Page Include="Themes\Styles\Base\ToggleButtonBaseStyle.xaml">
      <SubType>Designer</SubType>
      <Generator>MSBuild:Compile</Generator>
    </Page>
    <Page Include="Themes\Styles\Border.xaml">
      <SubType>Designer</SubType>
      <Generator>MSBuild:Compile</Generator>
    </Page>
    <Page Include="Themes\Styles\Button.xaml">
      <SubType>Designer</SubType>
      <Generator>MSBuild:Compile</Generator>
    </Page>
    <Page Include="Themes\Styles\Calendar.xaml">
      <SubType>Designer</SubType>
      <Generator>MSBuild:Compile</Generator>
    </Page>
    <Page Include="Themes\Styles\CalendarWithClock.xaml">
      <SubType>Designer</SubType>
      <Generator>MSBuild:Compile</Generator>
    </Page>
    <Page Include="Themes\Styles\Carousel.xaml">
      <SubType>Designer</SubType>
      <Generator>MSBuild:Compile</Generator>
    </Page>
    <Page Include="Themes\Styles\CheckBox.xaml">
      <SubType>Designer</SubType>
      <Generator>MSBuild:Compile</Generator>
    </Page>
    <Page Include="Themes\Styles\Clock.xaml">
      <SubType>Designer</SubType>
      <Generator>MSBuild:Compile</Generator>
    </Page>
    <Page Include="Themes\Styles\ColorPicker.xaml">
      <SubType>Designer</SubType>
      <Generator>MSBuild:Compile</Generator>
    </Page>
    <Page Include="Themes\Styles\ComboBox.xaml">
      <SubType>Designer</SubType>
      <Generator>MSBuild:Compile</Generator>
    </Page>
    <Page Include="Themes\Styles\ContentControl.xaml">
      <SubType>Designer</SubType>
      <Generator>MSBuild:Compile</Generator>
    </Page>
    <Page Include="Themes\Styles\ContextMenu.xaml">
      <SubType>Designer</SubType>
      <Generator>MSBuild:Compile</Generator>
    </Page>
    <Page Include="Themes\Styles\DataGrid.xaml">
      <SubType>Designer</SubType>
      <Generator>MSBuild:Compile</Generator>
    </Page>
    <Page Include="Themes\Styles\DatePicker.xaml">
      <SubType>Designer</SubType>
      <Generator>MSBuild:Compile</Generator>
    </Page>
    <Page Include="Themes\Styles\DateTimePicker.xaml">
      <SubType>Designer</SubType>
      <Generator>MSBuild:Compile</Generator>
    </Page>
    <Page Include="Themes\Styles\Expander.xaml">
      <SubType>Designer</SubType>
      <Generator>MSBuild:Compile</Generator>
    </Page>
    <Page Include="Themes\Styles\Growl.xaml">
      <SubType>Designer</SubType>
      <Generator>MSBuild:Compile</Generator>
    </Page>
    <Page Include="Themes\Styles\Image.xaml">
      <SubType>Designer</SubType>
      <Generator>MSBuild:Compile</Generator>
    </Page>
    <Page Include="Themes\Styles\ImageViewer.xaml">
      <SubType>Designer</SubType>
      <Generator>MSBuild:Compile</Generator>
    </Page>
    <Page Include="Themes\Styles\Label.xaml">
      <SubType>Designer</SubType>
      <Generator>MSBuild:Compile</Generator>
    </Page>
    <Page Include="Themes\Styles\ListBox.xaml">
      <SubType>Designer</SubType>
      <Generator>MSBuild:Compile</Generator>
    </Page>
    <Page Include="Themes\Styles\ListView.xaml">
      <SubType>Designer</SubType>
      <Generator>MSBuild:Compile</Generator>
    </Page>
    <Page Include="Themes\Styles\Loading.xaml">
      <SubType>Designer</SubType>
      <Generator>MSBuild:Compile</Generator>
    </Page>
    <Page Include="Themes\Styles\MessageBox.xaml">
      <SubType>Designer</SubType>
      <Generator>MSBuild:Compile</Generator>
    </Page>
    <Page Include="Themes\Styles\NumericUpDown.xaml">
      <SubType>Designer</SubType>
      <Generator>MSBuild:Compile</Generator>
    </Page>
    <Page Include="Themes\Styles\Pagination.xaml">
      <SubType>Designer</SubType>
      <Generator>MSBuild:Compile</Generator>
    </Page>
    <Page Include="Themes\Styles\PasswordBox.xaml">
      <SubType>Designer</SubType>
      <Generator>MSBuild:Compile</Generator>
    </Page>
    <Page Include="Themes\Styles\PopupWindow.xaml">
      <SubType>Designer</SubType>
      <Generator>MSBuild:Compile</Generator>
    </Page>
    <Page Include="Themes\Styles\ProgressBar.xaml">
      <SubType>Designer</SubType>
      <Generator>MSBuild:Compile</Generator>
    </Page>
    <Page Include="Themes\Styles\ProgressButton.xaml">
      <SubType>Designer</SubType>
      <Generator>MSBuild:Compile</Generator>
    </Page>
    <Page Include="Themes\Styles\RadioButton.xaml">
      <SubType>Designer</SubType>
      <Generator>MSBuild:Compile</Generator>
    </Page>
    <Page Include="Themes\Styles\RadioGroup.xaml">
      <SubType>Designer</SubType>
      <Generator>MSBuild:Compile</Generator>
    </Page>
    <Page Include="Themes\Styles\Rate.xaml">
      <SubType>Designer</SubType>
      <Generator>MSBuild:Compile</Generator>
    </Page>
    <Page Include="Themes\Styles\Base\RateBaseStyle.xaml">
      <SubType>Designer</SubType>
      <Generator>MSBuild:Compile</Generator>
    </Page>
    <Page Include="Themes\Styles\RichTextBox.xaml">
      <SubType>Designer</SubType>
      <Generator>MSBuild:Compile</Generator>
    </Page>
    <Page Include="Themes\Styles\ScrollViewer.xaml">
      <SubType>Designer</SubType>
      <Generator>MSBuild:Compile</Generator>
    </Page>
    <Page Include="Themes\Styles\SearchBar.xaml">
      <SubType>Designer</SubType>
      <Generator>MSBuild:Compile</Generator>
    </Page>
    <Page Include="Themes\Styles\Shield.xaml">
      <SubType>Designer</SubType>
      <Generator>MSBuild:Compile</Generator>
    </Page>
    <Page Include="Themes\Styles\SimpleItemsControl.xaml">
      <SubType>Designer</SubType>
      <Generator>MSBuild:Compile</Generator>
    </Page>
    <Page Include="Themes\Styles\Slider.xaml">
      <SubType>Designer</SubType>
      <Generator>MSBuild:Compile</Generator>
    </Page>
    <Page Include="Themes\Styles\StepBar.xaml">
      <SubType>Designer</SubType>
      <Generator>MSBuild:Compile</Generator>
    </Page>
    <Page Include="Themes\Styles\Style.xaml">
      <SubType>Designer</SubType>
      <Generator>MSBuild:Compile</Generator>
    </Page>
    <Page Include="Themes\Styles\TabControl.xaml">
      <SubType>Designer</SubType>
      <Generator>MSBuild:Compile</Generator>
    </Page>
    <Page Include="Themes\Styles\Tag.xaml">
      <Generator>MSBuild:Compile</Generator>
      <SubType>Designer</SubType>
    </Page>
    <Page Include="Themes\Styles\TextBlock.xaml">
      <SubType>Designer</SubType>
      <Generator>MSBuild:Compile</Generator>
    </Page>
    <Page Include="Themes\Styles\TextBox.xaml">
      <SubType>Designer</SubType>
      <Generator>MSBuild:Compile</Generator>
    </Page>
    <Page Include="Themes\Styles\TimeBar.xaml">
      <SubType>Designer</SubType>
      <Generator>MSBuild:Compile</Generator>
    </Page>
    <Page Include="Themes\Styles\TimePicker.xaml">
      <SubType>Designer</SubType>
      <Generator>MSBuild:Compile</Generator>
    </Page>
    <Page Include="Themes\Styles\ToolBar.xaml">
      <SubType>Designer</SubType>
      <Generator>MSBuild:Compile</Generator>
    </Page>
    <Page Include="Themes\Styles\ToolTip.xaml">
      <SubType>Designer</SubType>
      <Generator>MSBuild:Compile</Generator>
    </Page>
    <Page Include="Themes\Styles\Transfer.xaml">
      <SubType>Designer</SubType>
      <Generator>MSBuild:Compile</Generator>
    </Page>
    <Page Include="Themes\Styles\TransitioningContentControl.xaml">
      <SubType>Designer</SubType>
      <Generator>MSBuild:Compile</Generator>
    </Page>
    <Page Include="Themes\Styles\TreeView.xaml">
      <SubType>Designer</SubType>
      <Generator>MSBuild:Compile</Generator>
    </Page>
    <Page Include="Themes\Styles\ToggleButton.xaml">
      <SubType>Designer</SubType>
      <Generator>MSBuild:Compile</Generator>
    </Page>
    <Page Include="Themes\Styles\Window.xaml">
      <Generator>MSBuild:Compile</Generator>
      <SubType>Designer</SubType>
    </Page>
    <Page Include="Themes\Theme.xaml">
      <SubType>Designer</SubType>
      <Generator>MSBuild:Compile</Generator>
    </Page>
    <Page Include="Themes\SkinDark.xaml">
      <SubType>Designer</SubType>
      <Generator>MSBuild:Compile</Generator>
    </Page>
    <Page Include="Themes\SkinDefault.xaml">
      <Generator>MSBuild:Compile</Generator>
      <SubType>Designer</SubType>
    </Page>
  </ItemGroup>
  <ItemGroup>
    <Reference Include="PresentationCore" />
    <Reference Include="PresentationFramework" />
    <Reference Include="System" />
    <Reference Include="System.Xaml" />
    <Reference Include="WindowsBase" />
  </ItemGroup>
  <ItemGroup>
    <EmbeddedResource Include="Properties\Langs\Lang.en.resx">
      <Generator>PublicResXFileCodeGenerator</Generator>
      <LastGenOutput>Lang.en.Designer.cs</LastGenOutput>
      <SubType>Designer</SubType>
    </EmbeddedResource>
    <EmbeddedResource Include="Properties\Langs\Lang.resx">
      <Generator>PublicResXFileCodeGenerator</Generator>
      <LastGenOutput>Lang.Designer.cs</LastGenOutput>
      <SubType>Designer</SubType>
    </EmbeddedResource>
  </ItemGroup>
  <ItemGroup>
    <Service Include="{508349B6-6B84-4DF5-91F0-309BEEBAD82D}" />
  </ItemGroup>
  <ItemGroup />
  <Import Project="$(MSBuildToolsPath)\Microsoft.CSharp.targets" />
  <PropertyGroup>
    <PreBuildEvent>
    </PreBuildEvent>
  </PropertyGroup>
</Project><|MERGE_RESOLUTION|>--- conflicted
+++ resolved
@@ -115,13 +115,10 @@
     <Compile Include="Controls\Other\ChatBubble.cs" />
     <Compile Include="Controls\Other\Dialog.cs" />
     <Compile Include="Controls\Other\GotoTop.cs" />
-<<<<<<< HEAD
     <Compile Include="Controls\Other\NotifyIcon.cs" />
-=======
     <Compile Include="Controls\Other\Gravatar.cs" />
     <Compile Include="Controls\Panel\SimplePanel.cs" />
     <Compile Include="Controls\ProgressBar\WaveProgressBar.cs" />
->>>>>>> 86f09404
     <Compile Include="Controls\Transfer\Transfer.cs" />
     <Compile Include="Controls\Transfer\TransferGroup.cs" />
     <Compile Include="Controls\Transfer\TransferItem.cs" />
