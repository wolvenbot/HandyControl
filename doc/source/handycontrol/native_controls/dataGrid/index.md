--- conflicted
+++ resolved
@@ -45,18 +45,17 @@
 {% endnote %}
 
 **常见问题：**
-<<<<<<< HEAD
 {% note warning  no-icon%}
-=======
-{% note warning%}
->>>>>>> cae5dbc2
-对于文本显示列`DataGridTextColumn`需要设定文本内容`水平居中`或者`水平居右`，而不是HandyControl中设定的样式默认显示为`居左`时，需要继承`DataGridCellStyle`重写`HorizontalContentAlignment` 属性为`Center` 或`Right` 需要注意的是，此方式仅仅使用与引入了HandControl资源样式的项目，普通原生DataGrid使用该方式无效。
+对于文本显示列`DataGridTextColumn`需要设定文本内容`水平居中`或者`水平居右`，而不是HandyControl中设定的样式默认显示为`居左`时，需要继承`DataGridCellStyle`重写`HorizontalContentAlignment` 属性为`Center` 或`Right` 需要注意的是，此方式仅仅适用于引入了HandControl资源样式的项目，普通原生DataGrid使用该方式无效。
+
+{% endnote %}
 
 用例如下：
 
 {% code %}
 
 样式：
+
 <Style x:Key="DataGridTextCenterColumnStyle" TargetType="DataGridCell" BasedOn="{StaticResource DataGridCellStyle}">
     <Setter Property="HorizontalContentAlignment" Value="Center"/>
 </Style>
@@ -65,21 +64,17 @@
 
 <DataGrid ItemsSource="{Binding Datas}" AutoGenerateColumns="False">
             <DataGrid.Columns>
-                <DataGridTextColumn Header="居左" Binding="{Binding Name}" Width="*"></DataGridTextColumn>
-                <DataGridTextColumn Header="居中" CellStyle="{StaticResource DataGridTextCenterColumnStyle}" Width="*" Binding="{Binding Name}"></DataGridTextColumn>
-            </DataGrid.Columns>
-        </DataGrid>
+                <DataGridTextColumn Header="居左" Binding="{Binding Name}" Width="*">
+
+​				</DataGridTextColumn>
+​                <DataGridTextColumn Header="居中" CellStyle="{StaticResource DataGridTextCenterColumnStyle}" Width="*" Binding="{Binding Name}">
+
+​				</DataGridTextColumn>
+​            </DataGrid.Columns>
+</DataGrid>
 
 {% endcode %}
 
 效果如下：
 
-<<<<<<< HEAD
-![DataGridWarning01](../images/DataGrid-Warning01.png)
-
-{% endnote %}
-=======
-![DataGridWarning01](..\images\DataGrid-Warning01.png)
-
-{% endnode %}
->>>>>>> cae5dbc2
+![DataGridWarning01](../images/DataGrid-Warning01.png)